--- conflicted
+++ resolved
@@ -86,7 +86,6 @@
 
     },
     clear() {
-      console.log('~~~~ hi ~~~~')
       this.$emit('value', null)
     }
   },
@@ -132,12 +131,8 @@
     right: 3px;
     font-size: 14px!important;
     width: 16px;
-<<<<<<< HEAD
-    z-index: 10000;
-=======
     text-align: center;
     margin-top: -1px;
     cursor: pointer;
->>>>>>> 9cb31938
   }
 </style>
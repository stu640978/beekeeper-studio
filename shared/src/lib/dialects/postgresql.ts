import { ColumnType, defaultConstraintActions, defaultEscapeString, defaultWrapLiteral, DialectData, SpecialTypes } from "./models";



const types = [
  ...SpecialTypes,
  'serial', 'smallserial', 'bigserial', 'int', 'int2', 'int4', 'int8', 'smallint', 'integer', 'bigint', 'decimal', 'numeric', 'real', 'float', 'float4', 'float8', 'double precision', 'money', 'character varying', 'varchar', 'character', 'char', 'text', 'citext', 'hstore', 'bytea', 'bit', 'varbit', 'bit varying', 'timetz', 'timestamptz', 'timestamp', 'timestamp without time zone', 'timestamp with time zone', 'date', 'time', 'time without time zone', 'time with time zone', 'interval', 'bool', 'boolean', 'enum', 'point', 'line', 'lseg', 'box', 'path', 'polygon', 'circle', 'cidr', 'inet', 'macaddr', 'tsvector', 'tsquery', 'uuid', 'xml', 'json', 'jsonb', 'int4range', 'int8range', 'numrange', 'tsrange', 'tstzrange', 'daterange', 'geometry', 'geography', 'cube', 'ltree'
]

const supportsLength = [
  'varchar', 'char', 'character varying', 'character'
]

const defaultLength =(t: string) => {
  if (t.startsWith('var')) return 255
  return 8
}

export const PostgresData: DialectData = {
  columnTypes: types.map((t) => new ColumnType(t, supportsLength.includes(t), defaultLength(t))),
  constraintActions: [...defaultConstraintActions, 'RESTRICT'],
  wrapIdentifier: (id: string) => id ? `"${id.replaceAll(/"/g, '""')}"` : null,
  escapeString: defaultEscapeString,
<<<<<<< HEAD
  wrapLiteral: defaultWrapLiteral,
  disabledFeatures: {
    informationSchema: {
      extra: true
    }
  }

}
=======
  wrapLiteral: defaultWrapLiteral
}
>>>>>>> 84876f85
<|MERGE_RESOLUTION|>--- conflicted
+++ resolved
@@ -21,16 +21,10 @@
   constraintActions: [...defaultConstraintActions, 'RESTRICT'],
   wrapIdentifier: (id: string) => id ? `"${id.replaceAll(/"/g, '""')}"` : null,
   escapeString: defaultEscapeString,
-<<<<<<< HEAD
   wrapLiteral: defaultWrapLiteral,
   disabledFeatures: {
     informationSchema: {
       extra: true
     }
   }
-
 }
-=======
-  wrapLiteral: defaultWrapLiteral
-}
->>>>>>> 84876f85

--- conflicted
+++ resolved
@@ -1,36 +1,8 @@
 import type { SSHConnection } from '@/vendor/node-ssh-forward/index';
 import type { RedshiftOptions, BigQueryOptions } from '@/common/appdb/models/saved_connection';
-<<<<<<< HEAD
 import { BasicDatabaseClient } from './clients/BasicDatabaseClient';
 
 export type ConnectionType = 'sqlite' | 'sqlserver' | 'redshift' | 'cockroachdb' | 'mysql' | 'postgresql' | 'mariadb' | 'cassandra' | 'bigquery' | 'firebird'
-=======
-import type { default as mysql } from './clients/mysql'
-import type { default as postgresql } from './clients/postgresql'
-import type { default as cockroach } from './clients/cockroach'
-import type { default as redshift } from './clients/redshift'
-import type { default as sqlserver } from './clients/sqlserver'
-import type { default as sqlite } from './clients/sqlite'
-import type { default as cassandra } from './clients/cassandra'
-import type { default as mariadb } from './clients/mariadb'
-import type { default as bigquery } from './clients/bigquery'
-import type { default as firebird } from "./clients/firebird";
-import type { default as oracle } from "./clients/oracle"
-
-export interface DBClientFactories {
-  mysql: typeof mysql
-  postgresql: typeof postgresql
-  sqlserver: typeof sqlserver
-  sqlite: typeof sqlite
-  cassandra: typeof cassandra
-  redshift: typeof redshift
-  mariadb: typeof mariadb
-  cockroachdb: typeof cockroach
-  bigquery: typeof bigquery
-  firebird: typeof firebird
-  oracle: typeof oracle
-}
->>>>>>> 450df82f
 
 export enum DatabaseElement {
   TABLE = 'TABLE',
@@ -77,7 +49,6 @@
   localPort?: number,
   trustServerCertificate?: boolean
   options?: any
-  readOnlyMode?: boolean
   redshiftOptions?: RedshiftOptions
   bigQueryOptions?: BigQueryOptions
 }
@@ -91,7 +62,6 @@
 
 export interface IDbConnectionServer {
   db: {
-    // TODO (@day): this is a circular dependency issue most likely
     [x: string]: BasicDatabaseClient<any>
   },
   sshTunnel?: Nullable<IDbSshTunnel>,

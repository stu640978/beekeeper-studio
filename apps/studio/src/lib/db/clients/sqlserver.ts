// Copyright (c) 2015 The SQLECTRON Team
import { readFileSync } from 'fs';
import { parse as bytesParse } from 'bytes'
import { ConnectionPool } from 'mssql'
import { identify } from 'sql-query-identifier'
import knexlib from 'knex'
import _ from 'lodash'

import { IDbConnectionDatabase, IDbConnectionServer, IDbConnectionServerConfig } from "../types"
import {
  buildDatabaseFilter,
  buildDeleteQueries,
  buildInsertQueries,
  buildSchemaFilter,
  buildSelectQueriesFromUpdates,
  buildUpdateQueries,
  escapeString,
  joinQueries,
  applyChangesSql,
} from './utils';
import logRaw from 'electron-log'
import { Statement } from "sql-query-identifier/lib/defines";
import { SqlServerCursor } from './sqlserver/SqlServerCursor'
import { SqlServerData } from '@shared/lib/dialects/sqlserver'
import { SqlServerChangeBuilder } from '@shared/lib/sql/change_builder/SqlServerChangeBuilder'
import { joinFilters } from '@/common/utils';
import {
  BasicDatabaseClient,
  ExecutionContext,
  QueryLogOptions
} from './BasicDatabaseClient'
<<<<<<< HEAD
import { FilterOptions, OrderBy, TableFilter, TableIndex, TableProperties, TableResult } from '../models';
=======
import { FilterOptions, OrderBy, TableFilter, ExtendedTableColumn, TableIndex, TableProperties, TableResult } from '../models';
>>>>>>> 66cdb066
const log = logRaw.scope('sql-server')

const D = SqlServerData
const mmsqlErrors = {
  CANCELED: 'ECANCEL',
};

type SQLServerVersion = {
  supportOffsetFetch: boolean
  releaseYear: number
  versionString: any
}

type SQLServerResult = {
  data: any,
  statement: Statement,
  // Number of changes made by the query
  changes: number
}

const SQLServerContext = {
  getExecutionContext(): ExecutionContext {
    return null;
  },
  logQuery(_query: string, _options: QueryLogOptions, _context: ExecutionContext): Promise<number | string> {
    return null;
  }
}

// NOTE:
// DO NOT USE CONCAT() in sql, not compatible with Sql Server <= 2008
// SQL Server < 2012 might eventually need its own class.
export class SQLServerClient extends BasicDatabaseClient<SQLServerResult> {
<<<<<<< HEAD

=======
  server: IDbConnectionServer
  database: IDbConnectionDatabase
>>>>>>> 66cdb066
  defaultSchema: () => string
  version: SQLServerVersion
  dbConfig: any
  readOnlyMode: boolean
  logger: any
  connection: any

  constructor(server: IDbConnectionServer, database: IDbConnectionDatabase) {
    super( knexlib({ client: 'mssql'}), SQLServerContext, server, database)
<<<<<<< HEAD
    this.defaultSchema = (): string => 'dbo'
=======
    this.dialect = 'mssql';
    this.readOnlyMode = server?.config?.readOnlyMode || false;
    this.defaultSchema = ():string => 'dbo'
>>>>>>> 66cdb066
    this.logger = () => log
  }

  async getVersion(): Promise<SQLServerVersion> {
    const result = await this.executeQuery("SELECT @@VERSION as version")
    const versionString = result[0]?.rows[0]?.version
    const yearRegex = /SQL Server (\d+)/g
    const yearResults = yearRegex.exec(versionString)
    const releaseYear = (yearResults && _.toNumber(yearResults[1])) || 2017
    return {
      supportOffsetFetch: releaseYear >= 2012,
      releaseYear,
      versionString
    }
  }

  async listTables(filter: FilterOptions) {
    const schemaFilter = buildSchemaFilter(filter, 'table_schema');
    const sql = `
      SELECT
        table_schema,
        table_name
      FROM INFORMATION_SCHEMA.TABLES
      WHERE table_type NOT LIKE '%VIEW%'
      ${schemaFilter ? `AND ${schemaFilter}` : ''}
      ORDER BY table_schema, table_name
    `;

    const { data } = await this.driverExecuteQuery({ query: sql })

    return data.recordset.map((item) => ({
      schema: item.table_schema,
      name: item.table_name,
    }))
  }

<<<<<<< HEAD
  async listTableColumns(table: string, schema: string) {
=======
  async listTableColumns(table: string, schema: string): Promise<ExtendedTableColumn[]> {
>>>>>>> 66cdb066
    const clauses = []
    if (table) clauses.push(`table_name = ${D.escapeString(table, true)}`)
    if (schema) clauses.push(`table_schema = ${D.escapeString(schema, true)}`)
    const clause = clauses.length > 0 ? `WHERE ${clauses.join(" AND ")}` : ''
    const sql = `
      SELECT
        table_schema as "table_schema",
        table_name as "table_name",
        column_name as "column_name",
        ordinal_position as "ordinal_position",
        column_default as "column_default",
        ic.is_nullable as "is_nullable",
        CASE
          WHEN sc.definition is not null THEN 'YES'
          ELSE 'NO'
        END as "is_generated",
        CASE
          WHEN character_maximum_length is not null AND data_type != 'text'
              THEN data_type + '(' + CAST(character_maximum_length AS VARCHAR(16)) + ')'
          WHEN numeric_precision is not null
              THEN data_type + '(' + CAST(numeric_precision AS VARCHAR(16)) + ')'
          WHEN datetime_precision is not null AND data_type != 'date'
              THEN data_type + '(' + CAST(datetime_precision AS VARCHAR(16)) + ')'
          ELSE data_type
        END as "data_type"
      FROM INFORMATION_SCHEMA.COLUMNS ic
      LEFT JOIN sys.computed_columns sc ON
        OBJECT_ID(QUOTENAME(ic.TABLE_SCHEMA) + '.' + QUOTENAME(ic.TABLE_NAME)) = sc.object_id AND
        ic.COLUMN_NAME = sc.name
      ${clause}
      ORDER BY table_schema, table_name, ordinal_position
    `

    const { data } = await this.driverExecuteQuery({ query: sql })

    return data.recordset.map((row) => ({
      schemaName: row.table_schema,
      tableName: row.table_name,
      columnName: row.column_name,
      dataType: row.data_type,
      ordinalPosition: Number(row.ordinal_position),
      nullable: row.is_nullable === 'YES',
      defaultValue: row.column_default,
      generated: row.is_generated === 'YES',
    }))
  }

  versionString(): string {
    return this.version.versionString.split(" \n\t")[0]
  }

  async executeQuery(queryText: string, arrayRowMode = false) {
    const { data, rowsAffected } = await this.driverExecuteQuery({ query: queryText, multiple: true }, arrayRowMode)

    const commands = this.identifyCommands(queryText).map((item) => item.type)

    // Executing only non select queries will not return results.
    // So we "fake" there is at least one result.
    const results = !data.recordsets.length && rowsAffected > 0 ? [[]] : data.recordsets

    return results.map((result, idx) => this.parseRowQueryResult(result, rowsAffected, commands[idx], result?.columns, arrayRowMode))
  }

  query(queryText: string) {
    const queryRequest = null
    // eslint-disable-next-line @typescript-eslint/no-this-alias
    const self = this
    return {
      execute() {
        return self.runWithConnection(async () => {
          try {
            return await self.executeQuery(queryText, true)
          } catch (err) {
            if (err.code === mmsqlErrors.CANCELED) {
              err.sqlectronError = 'CANCELED_BY_USER';
            }

            throw err
          }
        });
      },

      async cancel() {
        if (!queryRequest) {
          throw new Error('Query not ready to be canceled')
        }

        queryRequest.cancel()
      },
    }
  }

  async selectTop(table: string, offset: number, limit: number, orderBy: OrderBy[], filters: string | TableFilter[], schema?: string, selects = ['*']): Promise<TableResult> {
    this.logger().debug("filters", filters)
    const query = await this.selectTopSql(table, offset, limit, orderBy, filters, schema, selects)
    this.logger().debug(query)

    const result = await this.driverExecuteQuery({ query })
    this.logger().debug(result)
    return {
      result: result.data.recordset,
      fields: Object.keys(result.data.recordset[0] || {})
    }
  }

  async selectTopSql(
    table: string,
    offset: number,
    limit: number,
    orderBy: OrderBy[],
    filters: string | TableFilter[],
    schema?: string,
    selects?: string[]
  ) {
    const version = await this.getVersion();
    return version.supportOffsetFetch
      ? this.genSelectNew(table, offset, limit, orderBy, filters, schema, selects)
      : this.genSelectOld(table, offset, limit, orderBy, filters, schema, selects);
  }

  async listTableTriggers(table: string, schema: string) {
    // SQL Server does not have information_schema for triggers, so other way around
    // is using sp_helptrigger stored procedure to fetch triggers related to table
    const sql = `EXEC sp_helptrigger '${escapeString(schema)}.${escapeString(table)}'`;

    const { data } = await this.driverExecuteQuery({ query: sql });

    return data.recordset.map((row) => {
      const update = row.isupdate === 1 ? 'UPDATE' : null
      const del = row.isdelete === 1 ? 'DELETE': null
      const insert = row.isinsert === 1 ? 'INSERT' : null
      const instead = row.isinsteadof === 1 ? 'INSEAD_OF' : null

      const manips = [update, del, insert, instead].filter((f) => f).join(", ")

      return {
        name: row.trigger_name,
        timing: row.isafter === 1 ? 'AFTER' : 'BEFORE',
        manipulation: manips,
        action: null,
        condition: null,
        table, schema
      }
    })
  }

  async getPrimaryKeys(table: string, schema?: string) {
    this.logger().debug('finding foreign key for', table)
    const sql = `
    SELECT COLUMN_NAME, ORDINAL_POSITION
    FROM INFORMATION_SCHEMA.KEY_COLUMN_USAGE
    WHERE OBJECTPROPERTY(OBJECT_ID(CONSTRAINT_SCHEMA + '.' + QUOTENAME(CONSTRAINT_NAME)), 'IsPrimaryKey') = 1
    AND TABLE_NAME = ${this.wrapValue(table)} AND TABLE_SCHEMA = ${this.wrapValue(schema)}
    `
    const { data } = await this.driverExecuteQuery({ query: sql})
    if (!data.recordset || data.recordset.length === 0) return []

    return data.recordset.map((r) => ({
      columnName: r.COLUMN_NAME,
      position: r.ORDINAL_POSITION
    }))
  }
<<<<<<< HEAD
  
  async getPrimaryKey(table: string, schema?: string) {
=======

  async getPrimaryKey(table: string, schema: string) {
>>>>>>> 66cdb066
    const res = await this.getPrimaryKeys(table, schema)
    return res.length === 1 ? res[0].columnName : null
  }

  async listTableIndexes(table: string, schema: string = this.defaultSchema()): Promise<TableIndex[]> {
    const sql = `
      SELECT

      t.name as table_name,
      s.name as schema_name,
      ind.name as index_name,
      ind.index_id as index_id,
      ic.index_column_id as column_id,
      col.name as column_name,
      ic.is_descending_key as is_descending,
      ind.is_unique as is_unique,
      ind.is_primary_key as is_primary

      FROM
          sys.indexes ind
      INNER JOIN
          sys.index_columns ic ON  ind.object_id = ic.object_id and ind.index_id = ic.index_id
      INNER JOIN
          sys.columns col ON ic.object_id = col.object_id and ic.column_id = col.column_id
      INNER JOIN
          sys.tables t ON ind.object_id = t.object_id
      INNER JOIN
          sys.schemas s on t.schema_id = s.schema_id
      WHERE
          ind.is_unique_constraint = 0
          AND t.is_ms_shipped = 0
          AND t.name = '${escapeString(table)}'
          AND s.name = '${escapeString(schema)}'
      ORDER BY
          t.name, ind.name, ind.index_id, ic.is_included_column, ic.key_ordinal;
    `

    const { data } = await this.driverExecuteQuery({ query: sql })

    const grouped = _.groupBy(data.recordset, 'index_name')

    const result = Object.keys(grouped).map((indexName) => {
      const blob = grouped[indexName]
      const unique = blob[0].is_unique
      const id = blob[0].index_id
      const primary = blob[0].is_primary
      const columns = _.sortBy(blob, 'column_id').map((column) => {
        return {
          name: column.column_name,
          order: column.is_descending ? 'DESC' : 'ASC'
        }
      })
      return {
        table, schema, id, name: indexName, unique, primary, columns
      }
    })

    return _.sortBy(result, 'id') as TableIndex[]
  }

  async getTableProperties(table: string, schema: string = this.defaultSchema()): Promise<TableProperties> {
    const triggers = await this.listTableTriggers(table, schema)
    const indexes = await this.listTableIndexes(table, schema)
    const description = await this.getTableDescription(table, schema)
    const sizeQuery = `EXEC sp_spaceused N'${escapeString(schema)}.${escapeString(table)}'; `
    const { data }  = await this.driverExecuteQuery({ query: sizeQuery })
    const row = data.recordset ? data.recordset[0] || {} : {}
    const relations = await this.getTableKeys(table, schema)
    return {
      size: bytesParse(row.data),
      indexSize: bytesParse(row.index_size),
      triggers,
      indexes,
      description,
      relations
    }
  }

  async getTableKeys(table: string, schema?: string) {
    const sql = `
      SELECT
          name = FK.CONSTRAINT_NAME,
          from_schema = PK.TABLE_SCHEMA,
          from_table = FK.TABLE_NAME,
          from_column = CU.COLUMN_NAME,
          to_schema = PK.TABLE_SCHEMA,
          to_table = PK.TABLE_NAME,
          to_column = PT.COLUMN_NAME,
          constraint_name = C.CONSTRAINT_NAME,
          on_update = C.UPDATE_RULE,
          on_delete = C.DELETE_RULE
      FROM
          INFORMATION_SCHEMA.REFERENTIAL_CONSTRAINTS C
      INNER JOIN INFORMATION_SCHEMA.TABLE_CONSTRAINTS FK
          ON C.CONSTRAINT_NAME = FK.CONSTRAINT_NAME
      INNER JOIN INFORMATION_SCHEMA.TABLE_CONSTRAINTS PK
          ON C.UNIQUE_CONSTRAINT_NAME = PK.CONSTRAINT_NAME
      INNER JOIN INFORMATION_SCHEMA.KEY_COLUMN_USAGE CU
          ON C.CONSTRAINT_NAME = CU.CONSTRAINT_NAME
      INNER JOIN (
                  SELECT
                      i1.TABLE_NAME,
                      i2.COLUMN_NAME
                  FROM
                      INFORMATION_SCHEMA.TABLE_CONSTRAINTS i1
                  INNER JOIN INFORMATION_SCHEMA.KEY_COLUMN_USAGE i2
                      ON i1.CONSTRAINT_NAME = i2.CONSTRAINT_NAME
                  WHERE
                      i1.CONSTRAINT_TYPE = 'PRIMARY KEY'
                ) PT
          ON PT.TABLE_NAME = PK.TABLE_NAME

      WHERE FK.TABLE_NAME = ${this.wrapValue(table)} AND FK.TABLE_SCHEMA =${this.wrapValue(schema)}
    `;

    const { data } = await this.driverExecuteQuery({ query: sql });

    const result = data.recordset.map((row) => ({
      constraintName: row.name,
      toTable: row.to_table,
      toColumn: row.to_column,
      toSchema: row.to_schema,
      fromSchema: row.from_schema,
      fromTable: row.from_table,
      fromColumn: row.from_column,
      onUpdate: row.on_update,
      onDelete: row.on_delete
    }));
    this.logger().debug("tableKeys result", result)
    return result
  }

  async selectTopStream(table, orderBy, filters, chunkSize, schema, selects = ['*']) {
    const query = this.genSelectNew(table, null, null, orderBy, filters, schema, selects)
    const columns = await this.listTableColumns(table, schema)
    const rowCount = await this.getTableLength(table, schema)

    return {
      totalRows: Number(rowCount),
      columns,
      cursor: new SqlServerCursor(this.connection, query, chunkSize)
    }
  }

  async getTableLength(table, schema) {
    const countQuery = this.genCountQuery(table, [], schema)
    const countResults = await this.driverExecuteQuery({ query: countQuery})
    const rowWithTotal = countResults.data.recordset.find((row) => { return row.total })
    const totalRecords = rowWithTotal ? rowWithTotal.total : 0
    return totalRecords
  }

  async dropElement (elementName, typeOfElement, schema = 'dbo') {
    const sql = `DROP ${D.wrapLiteral(typeOfElement)} ${this.wrapIdentifier(schema)}.${this.wrapIdentifier(elementName)}`
    await this.driverExecuteQuery({ query: sql })
  }

  async listDatabases(filter) {
    const databaseFilter = buildDatabaseFilter(filter, 'name');
    const sql = `
      SELECT name
      FROM sys.databases
      ${databaseFilter ? `AND ${databaseFilter}` : ''}
      ORDER BY name
    `

    const { data } = await this.driverExecuteQuery({ query: sql })

    return data.recordset.map((row) => row.name)
  }

  /*
    From https://docs.microsoft.com/en-us/sql/t-sql/statements/create-database-transact-sql?view=sql-server-ver16&tabs=sqlpool:
    Collation name can be either a Windows collation name or a SQL collation name. If not specified, the database is assigned the default collation of the instance of SQL Server
    Having this, going to keep collations at the default because there are literally thousands of options
  */
  async createDatabase(databaseName) {
    const sql = `create database ${this.wrapIdentifier(databaseName)}`;
    await this.driverExecuteQuery({ query: sql })
  }

  createDatabaseSQL(): string {
    throw new Error("Method not implemented.");
  }

  // should figure out how to not require this because it's being a butt
  protected async rawExecuteQuery() {
    return []
  }

  async truncateAllTables() {
    const schema = await this.getSchema()

    const sql = `
      SELECT table_name
      FROM INFORMATION_SCHEMA.TABLES
      WHERE table_schema = '${schema}'
      AND table_type NOT LIKE '%VIEW%'
    `;

    const { data } = await this.driverExecuteQuery({ query: sql });

    const truncateAll = data.recordset.map((row) => `
      DELETE FROM ${this.wrapIdentifier(schema)}.${this.wrapIdentifier(row.table_name)}
      DBCC CHECKIDENT ('${schema}.${row.table_name}', RESEED, 0);
    `).join('');

    await this.driverExecuteQuery({ query: truncateAll, multiple: true });
  }

  async truncateElement (elementName, typeOfElement, schema = 'dbo') {
    const sql = `TRUNCATE ${D.wrapLiteral(typeOfElement)} ${this.wrapIdentifier(schema)}.${this.wrapIdentifier(elementName)}`
    await this.driverExecuteQuery({ query: sql })
  }

  async duplicateTable(tableName, duplicateTableName, schema = 'dbo') {
    const sql = this.duplicateTableSql(tableName, duplicateTableName, schema)

    await this.driverExecuteQuery({ query: sql })
  }

  duplicateTableSql(tableName, duplicateTableName, schema) {
    return `SELECT * INTO ${this.wrapIdentifier(schema)}.${this.wrapIdentifier(duplicateTableName)} FROM ${this.wrapIdentifier(schema)}.${this.wrapIdentifier(tableName)}`
  }

  async alterTableSql(changes) {
    const { table, schema } = changes
    const columns = await this.listTableColumns(table, schema)
    const defaultConstraints = await this.listDefaultConstraints(table, schema)
    const builder = new SqlServerChangeBuilder(table, schema, columns, defaultConstraints)
    return builder.alterTable(changes)
  }

  async alterTable(changes) {
    const query = await this.alterTableSql(changes)
    await this.executeWithTransaction({ query })
  }

  // alterIndexSql(payload) {
  //   const { table, schema, additions, drops } = payload
  //   const changeBuilder = new SqlServerChangeBuilder(table, schema, [], [])
  //   const newIndexes = changeBuilder.createIndexes(additions)
  //   const droppers = changeBuilder.dropIndexes(drops)
  //   return [newIndexes, droppers].filter((f) => !!f).join(";")
  // }

  async alterIndex(payload) {
    const sql = this.alterIndexSql(payload)
    await this.executeWithTransaction({ query: sql })
  }

  async applyChanges(changes) {
    const results = []
    let sql = ['SET XACT_ABORT ON', 'BEGIN TRANSACTION']

    try {
      if (changes.inserts) {
        sql = sql.concat(buildInsertQueries(this.knex, changes.inserts))
      }

      if (changes.updates) {
        sql = sql.concat(buildUpdateQueries(this.knex, changes.updates))
      }

      if (changes.deletes) {
        sql = sql.concat(buildDeleteQueries(this.knex, changes.deletes))
      }

      sql.push('COMMIT')

      await this.driverExecuteQuery({ query: sql.join(';')})

      if (changes.updates) {
        const selectQueries = buildSelectQueriesFromUpdates(this.knex, changes.updates)
        for (let index = 0; index < selectQueries.length; index++) {
          const element = selectQueries[index];
          const r = await this.driverExecuteQuery(element)
          if (r.data[0]) results.push(r.data[0])
        }
      }
    } catch (ex) {
      log.error("query exception: ", ex)
      throw ex
    }

    return results
  }

  async listMaterializedViewColumns() {
    return []
  }

  async listViews(filter) {
    const schemaFilter = buildSchemaFilter(filter, 'table_schema');
    const sql = `
      SELECT
        table_schema,
        table_name
      FROM INFORMATION_SCHEMA.VIEWS
      ${schemaFilter ? `WHERE ${schemaFilter}` : ''}
      ORDER BY table_schema, table_name
    `

    const { data } = await this.driverExecuteQuery({ query: sql })

    return data.recordset.map((item) => ({
      schema: item.table_schema,
      name: item.table_name,
    }))
  }

  async listMaterializedViews() {
    // const schemaFilter = buildSchemaFilter(filter, '')
    // TODO: materialized views in SQL server
    return []
  }

  async listRoutines(filter) {
    const schemaFilter = buildSchemaFilter(filter, 'r.routine_schema');
    const sql = `
      SELECT
        r.specific_name as id,
        r.routine_schema as routine_schema,
        r.routine_name as name,
        r.routine_type as routine_type,
        r.data_type as data_type
      FROM INFORMATION_SCHEMA.ROUTINES r
      where r.routine_schema not in ('sys', 'information_schema',
                                  'mysql', 'performance_schema', 'INFORMATION_SCHEMA')
      ${schemaFilter ? `AND ${schemaFilter}` : ''}
      ORDER BY routine_schema, routine_name
    `;

    const paramsSQL = `
      select
          r.routine_schema as routine_schema,
          r.specific_name as specific_name,
          p.parameter_name as parameter_name,
          p.character_maximum_length as char_length,
          p.data_type as data_type
    from INFORMATION_SCHEMA.ROUTINES r
    left join INFORMATION_SCHEMA.PARAMETERS p
              on p.specific_schema = r.routine_schema
              and p.specific_name = r.specific_name
    where r.routine_schema not in ('sys', 'information_schema',
                                  'mysql', 'performance_schema', 'INFORMATION_SCHEMA')
      ${schemaFilter ? `AND ${schemaFilter}` : ''}

        AND p.parameter_mode = 'IN'
    order by r.routine_schema,
            r.specific_name,
            p.ordinal_position;

    `

    const { data } = await this.driverExecuteQuery({ query: sql });
    const paramsResult = await this.driverExecuteQuery({ query: paramsSQL })
    const grouped = _.groupBy(paramsResult.data.recordset, 'specific_name')

    return data.recordset.map((row) => {
      const params = grouped[row.id] || []
      return {
        schema: row.routine_schema,
        name: row.name,
        type: row.routine_type ? row.routine_type.toLowerCase() : 'function',
        returnType: row.data_type,
        id: row.id,
        routineParams: params.map((p) => {
          return {
            name: p.parameter_name,
            type: p.data_type,
            length: p.char_length || undefined
          }
        })
      }
    })
  }

  async listSchemas(filter) {
    const schemaFilter = buildSchemaFilter(filter);
    const sql = `
      SELECT schema_name
      FROM INFORMATION_SCHEMA.SCHEMATA
      ${schemaFilter ? `WHERE ${schemaFilter}` : ''}
      ORDER BY schema_name
    `

    const { data } = await this.driverExecuteQuery({ query: sql })

    return data.recordset.map((row) => row.schema_name)
  }

  async getTableReferences(table) {
    const sql = `
      SELECT OBJECT_NAME(referenced_object_id) referenced_table_name
      FROM sys.foreign_keys
      WHERE parent_object_id = OBJECT_ID('${table}')
    `

    const { data } = await this.driverExecuteQuery({ query: sql })

    return data.recordset.map((row) => row.referenced_table_name)
  }

  async queryStream(query, chunkSize) {
    return {
      totalRows: undefined,
      columns: undefined,
      cursor: new SqlServerCursor(this.connection, query, chunkSize),
    }
  }

  // async getInsertQuery(database, tableInsert) {
  //   const columns = await this.listTableColumns(database, tableInsert.table, tableInsert.schema)
  //   return buildInsertQuery(this.knex, tableInsert, columns, _.toString)
  // }

  getQuerySelectTop(table, limit) {
    return `SELECT TOP ${limit} * FROM ${this.wrapIdentifier(table)}`;
  }

  async getTableCreateScript(table) {
    // Reference http://stackoverflow.com/a/317864
    const sql = `
      SELECT  ('CREATE TABLE ' + so.name + ' (' +
        CHAR(13)+CHAR(10) + REPLACE(o.list, '&#x0D;', CHAR(13)) +
        ')' + CHAR(13)+CHAR(10) +
        CASE WHEN tc.constraint_name IS NULL THEN ''
             ELSE + CHAR(13)+CHAR(10) + 'ALTER TABLE ' + so.Name +
             ' ADD CONSTRAINT ' + tc.constraint_name  +
             ' PRIMARY KEY ' + '(' + LEFT(j.list, Len(j.list)-1) + ')'
        END) AS createtable
      FROM sysobjects so
      CROSS APPLY
        (SELECT
          '  ' + column_name + ' ' +
          data_type +
          CASE data_type
              WHEN 'sql_variant' THEN ''
              WHEN 'text' THEN ''
              WHEN 'ntext' THEN ''
              WHEN 'xml' THEN ''
              WHEN 'decimal' THEN '(' + cast(numeric_precision AS varchar) + ', '
                    + cast(numeric_scale AS varchar) + ')'
              ELSE coalesce('('+ CASE WHEN character_maximum_length = -1
                    THEN 'MAX'
                    ELSE cast(character_maximum_length AS varchar)
                  END + ')','')
            END + ' ' +
            CASE WHEN EXISTS (
              SELECT id FROM syscolumns
              WHERE object_name(id)=so.name
              AND name=column_name
              AND columnproperty(id,name,'IsIdentity') = 1
            ) THEN
              'IDENTITY(' +
              cast(ident_seed(so.name) AS varchar) + ',' +
              cast(ident_incr(so.name) AS varchar) + ')'
            ELSE ''
            END + ' ' +
             (CASE WHEN UPPER(IS_NULLABLE) = 'NO'
                   THEN 'NOT '
                   ELSE ''
            END ) + 'NULL' +
            CASE WHEN INFORMATION_SCHEMA.COLUMNS.column_default IS NOT NULL
                 THEN ' DEFAULT '+ INFORMATION_SCHEMA.COLUMNS.column_default
                 ELSE ''
            END + ',' + CHAR(13)+CHAR(10)
         FROM INFORMATION_SCHEMA.COLUMNS WHERE table_name = so.name
         ORDER BY ordinal_position
         FOR XML PATH('')
      ) o (list)
      LEFT JOIN INFORMATION_SCHEMA.TABLE_CONSTRAINTS tc
      ON  tc.table_name       = so.name
      AND tc.constraint_type  = 'PRIMARY KEY'
      CROSS APPLY
          (SELECT column_name + ', '
           FROM   INFORMATION_SCHEMA.KEY_COLUMN_USAGE kcu
           WHERE  kcu.constraint_name = tc.constraint_name
           ORDER BY ordinal_position
           FOR XML PATH('')
          ) j (list)
      WHERE   xtype = 'U'
      AND name    NOT IN ('dtproperties')
      AND so.name = '${table}'
    `

    const { data } = await this.driverExecuteQuery({ query: sql })

    return data.recordset.map((row) => row.createtable)
  }

  async getViewCreateScript(view) {
    const sql = `SELECT OBJECT_DEFINITION (OBJECT_ID('${view}')) AS ViewDefinition;`;

    const { data } = await this.driverExecuteQuery({ query: sql });

    return data.recordset.map((row) => row.ViewDefinition);
  }

  async getMaterializedViewCreateScripts() {
    return []
  }

  async getRoutineCreateScript(routine) {
    const sql = `
      SELECT routine_definition
      FROM INFORMATION_SCHEMA.ROUTINES
      WHERE routine_name = '${routine}'
    `

    const { data } = await this.driverExecuteQuery({ query: sql })

    return data.recordset.map((row) => row.routine_definition)
  }

  async setTableDescription(table, desc, schema) {
    const existingDescription = await this.getTableDescription(table, schema)
    const f = existingDescription ? 'sp_updateextendedproperty' : 'sp_addextendedproperty'
    const sql = `
    EXEC ${f}
      @name = N'MS_Description',
      @value = N${D.escapeString(desc, true)},
      @level0type = N'SCHEMA', @level0name = ${D.wrapIdentifier(schema)},
      @level1type = N'TABLE',  @level1name = ${D.wrapIdentifier(table)};
    `
    await this.executeQuery(sql)
    return ''
  }

  async alterRelation(payload) {
    const query = this.alterRelationSql(payload)
    await this.executeWithTransaction({ query });
  }

  async importData(insertSQL) {
    return await this.executeWithTransaction({ query: insertSQL })
  }

  getImportSQL (importedData, isTruncate) {
    const { schema, table } = importedData[0]
    const queries = []
    // IDENTITY_INSERT is used in case there is a guid getting created by the database, trying to import something into an "IDENTITY" column would fail
    // https://stackoverflow.com/questions/1334012/cannot-insert-explicit-value-for-identity-column-in-table-table-when-identity/
    queries.push(`SET IDENTITY_INSERT ${this.wrapIdentifier(schema)}.${this.wrapIdentifier(table)} ON`)
    if (isTruncate) {
      queries.push(`TRUNCATE TABLE ${this.wrapIdentifier(schema)}.${this.wrapIdentifier(table)}`)
    }

    queries.push(buildInsertQueries(this.knex, importedData).join(';'))
    queries.push(`SET IDENTITY_INSERT ${this.wrapIdentifier(schema)}.${this.wrapIdentifier(table)} OFF`)
    return joinQueries(queries)
  }

  /* helper functions and settings below! */

  async connect(): Promise<void> {
<<<<<<< HEAD
    super.connect();
=======
    await super.connect();
>>>>>>> 66cdb066

    this.dbConfig = this.configDatabase(this.server, this.database)
    this.logger().debug('create driver client for mmsql with config %j', this.dbConfig);
    this.version = await this.getVersion()
    return
  }

  async disconnect(): Promise<void> {
<<<<<<< HEAD
    const connection = new ConnectionPool(this.connection);
    connection.close();
=======
    const connection = await new ConnectionPool(this.dbConfig).connect();
    await connection.close();

    await super.disconnect();
>>>>>>> 66cdb066
  }

  async listCharsets() {
    return []
  }

  getDefaultCharset() {
    return null
  }

  async listCollations() {
    return []
  }

  supportedFeatures() {
    return {
      customRoutines: true,
      comments: true,
      properties: true,
      partitions: false,
      editPartitions: false,
      backups: false,
      backDirFormat: false,
      restore: false
    }
  }

  applyChangesSql(changes): string {
    return applyChangesSql(changes, this.knex)
  }

  wrapIdentifier(value) {
    if (_.isString(value)) {
      return (value !== '*' ? `[${value.replace(/\[/g, '[')}]` : '*');
    } return value
  }

  getBuilder(table: string, schema?: string) {
    return new SqlServerChangeBuilder(table, schema, [], [])
  }

  private async executeWithTransaction(queryArgs) {
    try {
      const query = joinQueries(['SET XACT_ABORT ON', 'BEGIN TRANSACTION', queryArgs.query, 'COMMIT'])
      await this.driverExecuteQuery({ ...queryArgs, query })
    } catch (ex) {
      this.logger().error(ex)
      throw ex
    }
  }

  private async driverExecuteQuery(queryArgs: any, arrayRowMode = false) {
    this.logger().info('RUNNING', queryArgs)
    const query = _.isObject(queryArgs)? (queryArgs as {query: string}).query : queryArgs
    identify(query || '', { strict: false, dialect: 'mssql' })

    const runQuery = async (connection) => {
      const request = connection.request()
      request.arrayRowMode = arrayRowMode
      const data = await request.query(queryArgs.query)
      const rowsAffected = _.sum(data.rowsAffected)
      return { request, data, rowsAffected }
    };

    return this.connection
      ? runQuery(this.connection)
      : this.runWithConnection(runQuery)
  }

  private async runWithConnection(run) {
    const connection = await new ConnectionPool(this.dbConfig).connect()
    this.connection = connection
    this.connection.dbConfig = this.dbConfig
    return run(this.connection)
  }

  private parseFields(data, columns) {
    if (columns && _.isArray(columns)) {
      return columns.map((c, idx) => {
        return {
          id: `c${idx}`,
          name: c.name
        }
      })
    } else {
      return Object.keys(data[0] || {}).map((name) => ({ name, id: name }))
    }
  }

  private parseRowQueryResult(data, rowsAffected, command, columns, arrayRowMode = false) {
    // Fallback in case the identifier could not reconize the command
    // eslint-disable-next-line
    const isSelect = !!(data.length || rowsAffected === 0)
    const fields = this.parseFields(data, columns)
    const fieldIds = fields.map(f => f.id)
    return {
      command: command || (isSelect && 'SELECT'),
      rows: arrayRowMode ? data.map(r => _.zipObject(fieldIds, r)) : data,
      fields: fields,
      rowCount: data.length,
      affectedRows: rowsAffected,
    }
  }

  private identifyCommands(queryText) {
    try {
      return identify(queryText);
    } catch (err) {
      return [];
    }
  }

  private configDatabase(server, database): Promise<IDbConnectionServerConfig> {
<<<<<<< HEAD
    const config: any = {
=======
    const config:any = {
>>>>>>> 66cdb066
      user: server.config.user,
      password: server.config.password,
      server: server.config.host,
      database: database.database,
      port: server.config.port,
      requestTimeout: Infinity,
      appName: server.config.applicationName || 'beekeeperstudio',
      pool: {
        max: 10,
      }
    };
    if (server.config.domain) {
      config.domain = server.config.domain
    }

    if (server.sshTunnel) {
      config.server = server.config.localHost;
      config.port = server.config.localPort;
    }

    config.options = { trustServerCertificate: server.config.trustServerCertificate }

    if (server.config.ssl) {
      const options: any = {
        encrypt: server.config.ssl,
        cryptoCredentialsDetails: {}
      }

      if (server.config.sslCaFile) {
        options.cryptoCredentialsDetails.ca = readFileSync(server.config.sslCaFile);
      }

      if (server.config.sslCertFile) {
        options.cryptoCredentialsDetails.cert = readFileSync(server.config.sslCertFile);
      }

      if (server.config.sslKeyFile) {
        options.cryptoCredentialsDetails.key = readFileSync(server.config.sslKeyFile);
      }


      if (server.config.sslCaFile && server.config.sslCertFile && server.config.sslKeyFile) {
        // trust = !reject
        // mssql driver reverses this setting for no obvious reason
        // other drivers simply pass through to the SSL library.
        options.trustServerCertificate = !server.config.sslRejectUnauthorized
      }

      config.options = options;
    }

    return config;
  }

  private genSelectOld(table, offset, limit, orderBy, filters, schema, selects) {
    const selectString = selects.map((s) => this.wrapIdentifier(s)).join(", ")
    const orderByString = this.genOrderByString(orderBy)
    const filterString = _.isString(filters) ? `WHERE ${filters}` : this.buildFilterString(filters)
    const lastRow = offset + limit
    const schemaString = schema ? `${this.wrapIdentifier(schema)}.` : ''

    const query = `
      WITH CTE AS
      (
          SELECT ${selectString}
                , ROW_NUMBER() OVER (${orderByString}) as RowNumber
          FROM ${schemaString}${this.wrapIdentifier(table)}
          ${filterString}
      )
      SELECT *
            -- get the total records so the web layer can work out
            -- how many pages there are
            , (SELECT COUNT(*) FROM CTE) AS TotalRecords
      FROM CTE
      WHERE RowNumber BETWEEN ${offset} AND ${lastRow}
      ORDER BY RowNumber ASC
    `
    return query
  }

  private genSelectNew(table, offset, limit, orderBy, filters, schema, selects) {
    const filterString = _.isString(filters) ? `WHERE ${filters}` : this.buildFilterString(filters)

    const orderByString = this.genOrderByString(orderBy)
    const schemaString = schema ? `${this.wrapIdentifier(schema)}.` : ''

    const selectSQL = `SELECT ${selects.map((s) => this.wrapIdentifier(s)).join(", ")}`
    const baseSQL = `
      FROM ${schemaString}${this.wrapIdentifier(table)}
      ${filterString}
    `

    const offsetString = (_.isNumber(offset) && _.isNumber(limit)) ?
      `OFFSET ${offset} ROWS FETCH NEXT ${limit} ROWS ONLY` : ''


    const query = `
      ${selectSQL} ${baseSQL}
      ${orderByString}
      ${offsetString}
      `
    return query
  }

  private buildFilterString(filters) {
    let filterString = ""
    if (filters && filters.length > 0) {
      const allFilters = filters.map((item) => {
        const wrappedValue = _.isArray(item.value) ?
          `(${item.value.map((v) => D.escapeString(v, true)).join(',')})` :
          D.escapeString(item.value, true)

        return `${this.wrapIdentifier(item.field)} ${item.type.toUpperCase()} ${wrappedValue}`
      })
      filterString = "WHERE " + joinFilters(allFilters, filters)
    }
    return filterString
  }

  private genOrderByString(orderBy) {
    if (!orderBy) return ""

    let orderByString = "ORDER BY (SELECT NULL)"
    if (orderBy && orderBy.length > 0) {
      orderByString = "ORDER BY " + (orderBy.map((item: {field: any, dir: any}) => {
        if (_.isObject(item)) {
          return `${this.wrapIdentifier(item.field)} ${item.dir.toUpperCase()}`
        } else {
          return this.wrapIdentifier(item)
        }
      })).join(",")
    }
    return orderByString
  }

  private wrapValue(value) {
    return `'${value.replaceAll(/'/g, "''")}'`
  }

  private genCountQuery(table, filters, schema) {
    const filterString = _.isString(filters) ? `WHERE ${filters}` : this.buildFilterString(filters)

    const schemaString = schema ? `${this.wrapIdentifier(schema)}.` : ''

    const baseSQL = `
     FROM ${schemaString}${this.wrapIdentifier(table)}
     ${filterString}
    `
    const countQuery = `
      select count(*) as total ${baseSQL}
    `
    return countQuery
  }

  private async getSchema() {
    const sql = 'SELECT schema_name() AS \'schema\''
    const { data } = await this.driverExecuteQuery({ query: sql })

    return data.recordsets[0].schema
  }

  private async listDefaultConstraints(table, schema) {
    const sql = `
      -- returns name of a column's default value constraint
      SELECT
        all_columns.name as columnName,
        tables.name as tableName,
        schemas.name as schemaName,
        default_constraints.name as name
      FROM
        sys.all_columns
          INNER JOIN
        sys.tables
          ON all_columns.object_id = tables.object_id

          INNER JOIN
        sys.schemas
          ON tables.schema_id = schemas.schema_id

          INNER JOIN
        sys.default_constraints
          ON all_columns.default_object_id = default_constraints.object_id
      WHERE
        schemas.name = ${D.escapeString(schema || this.defaultSchema(), true)}
        AND tables.name = ${D.escapeString(table, true)}
    `
    const { data } = await this.driverExecuteQuery({ query: sql})
    return data.recordset.map((d) => {
      return {
        column: d.columnName,
        table: d.tableName,
        schema: d.schemaName,
        name: d.name
      }
    })
  }

  private async getTableDescription(table, schema = this.defaultSchema()) {
    const query = `SELECT *
      FROM fn_listextendedproperty (
        'MS_Description',
        'schema',
        '${escapeString(schema)}',
        'table',
        '${escapeString(table)}',
        default,
      default);
    `
    const data = await this.driverExecuteQuery({ query })
    if (!data || !data.recordset || data.recordset.length === 0) {
      return null
    }
    return data.recordset[0].MS_Description
  }
}<|MERGE_RESOLUTION|>--- conflicted
+++ resolved
@@ -29,11 +29,7 @@
   ExecutionContext,
   QueryLogOptions
 } from './BasicDatabaseClient'
-<<<<<<< HEAD
-import { FilterOptions, OrderBy, TableFilter, TableIndex, TableProperties, TableResult } from '../models';
-=======
 import { FilterOptions, OrderBy, TableFilter, ExtendedTableColumn, TableIndex, TableProperties, TableResult } from '../models';
->>>>>>> 66cdb066
 const log = logRaw.scope('sql-server')
 
 const D = SqlServerData
@@ -67,12 +63,8 @@
 // DO NOT USE CONCAT() in sql, not compatible with Sql Server <= 2008
 // SQL Server < 2012 might eventually need its own class.
 export class SQLServerClient extends BasicDatabaseClient<SQLServerResult> {
-<<<<<<< HEAD
-
-=======
   server: IDbConnectionServer
   database: IDbConnectionDatabase
->>>>>>> 66cdb066
   defaultSchema: () => string
   version: SQLServerVersion
   dbConfig: any
@@ -82,13 +74,9 @@
 
   constructor(server: IDbConnectionServer, database: IDbConnectionDatabase) {
     super( knexlib({ client: 'mssql'}), SQLServerContext, server, database)
-<<<<<<< HEAD
-    this.defaultSchema = (): string => 'dbo'
-=======
     this.dialect = 'mssql';
     this.readOnlyMode = server?.config?.readOnlyMode || false;
     this.defaultSchema = ():string => 'dbo'
->>>>>>> 66cdb066
     this.logger = () => log
   }
 
@@ -125,11 +113,7 @@
     }))
   }
 
-<<<<<<< HEAD
-  async listTableColumns(table: string, schema: string) {
-=======
   async listTableColumns(table: string, schema: string): Promise<ExtendedTableColumn[]> {
->>>>>>> 66cdb066
     const clauses = []
     if (table) clauses.push(`table_name = ${D.escapeString(table, true)}`)
     if (schema) clauses.push(`table_schema = ${D.escapeString(schema, true)}`)
@@ -292,13 +276,8 @@
       position: r.ORDINAL_POSITION
     }))
   }
-<<<<<<< HEAD
-  
-  async getPrimaryKey(table: string, schema?: string) {
-=======
 
   async getPrimaryKey(table: string, schema: string) {
->>>>>>> 66cdb066
     const res = await this.getPrimaryKeys(table, schema)
     return res.length === 1 ? res[0].columnName : null
   }
@@ -800,7 +779,7 @@
   }
 
   async getMaterializedViewCreateScripts() {
-    return []
+    return await []
   }
 
   async getRoutineCreateScript(routine) {
@@ -856,11 +835,7 @@
   /* helper functions and settings below! */
 
   async connect(): Promise<void> {
-<<<<<<< HEAD
-    super.connect();
-=======
     await super.connect();
->>>>>>> 66cdb066
 
     this.dbConfig = this.configDatabase(this.server, this.database)
     this.logger().debug('create driver client for mmsql with config %j', this.dbConfig);
@@ -869,15 +844,10 @@
   }
 
   async disconnect(): Promise<void> {
-<<<<<<< HEAD
-    const connection = new ConnectionPool(this.connection);
-    connection.close();
-=======
     const connection = await new ConnectionPool(this.dbConfig).connect();
     await connection.close();
 
     await super.disconnect();
->>>>>>> 66cdb066
   }
 
   async listCharsets() {
@@ -991,11 +961,7 @@
   }
 
   private configDatabase(server, database): Promise<IDbConnectionServerConfig> {
-<<<<<<< HEAD
-    const config: any = {
-=======
     const config:any = {
->>>>>>> 66cdb066
       user: server.config.user,
       password: server.config.password,
       server: server.config.host,
@@ -1210,4 +1176,11 @@
     }
     return data.recordset[0].MS_Description
   }
+}
+
+export default async function (server: IDbConnectionServer, database: IDbConnectionDatabase) {
+  const client = new SQLServerClient(server, database);
+  await client.connect();
+
+  return client;
 }
--- conflicted
+++ resolved
@@ -1,22 +1,4 @@
 // Copyright (c) 2015 The SQLECTRON Team
-<<<<<<< HEAD
-=======
-
-import mysql from './mysql';
-import mariadb from './mariadb';
-import postgresql from './postgresql';
-import cockroachdb from './cockroach';
-import redshift from './redshift';
-import sqlserver from './sqlserver';
-import sqlite from './sqlite';
-import cassandra from './cassandra';
-import oracle from './oracle'
-import bigquery from './bigquery.js';
-import firebird from './firebird';
-import { DBClientFactories } from '../types';
-
-
->>>>>>> 450df82f
 export function findClient(key: string): Client | undefined {
   const client = CLIENTS.find((cli) => cli.key === key);
   if(!client) return undefined;
@@ -166,25 +148,4 @@
       'server:socketPath',
     ],
   },
-<<<<<<< HEAD
-];
-=======
-];
-
-
-const factories: DBClientFactories = {
-  mysql,
-  postgresql,
-  sqlserver,
-  sqlite,
-  cassandra,
-  redshift,
-  mariadb,
-  cockroachdb,
-  oracle,
-  bigquery,
-  firebird,
-};
-
-export default factories;
->>>>>>> 450df82f
+];
// Copyright (c) 2015 The SQLECTRON Team

import { readFileSync } from 'fs';
import { parse as bytesParse } from 'bytes'
import { ConnectionPool } from 'mssql';
import { identify } from 'sql-query-identifier';
import knexlib from 'knex'
import _, { defaults } from 'lodash';

import {
  buildDatabseFilter,
  buildDeleteQueries,
  buildInsertQuery,
  buildInsertQueries,
  buildSchemaFilter,
  buildSelectQueriesFromUpdates,
  buildUpdateQueries,
  escapeString,
  joinQueries,
  escapeLiteral,
  applyChangesSql
} from './utils';
import logRaw from 'electron-log'
import { SqlServerCursor } from './sqlserver/SqlServerCursor';
import { SqlServerData } from '@shared/lib/dialects/sqlserver';
import { SqlServerChangeBuilder } from '@shared/lib/sql/change_builder/SqlServerChangeBuilder';
import { joinFilters } from '@/common/utils';
const log = logRaw.scope('sql-server')

const logger = () => log;
const D = SqlServerData
const defaultSchema = 'dbo'
const knex = knexlib({
  client: 'mssql'
})
const mmsqlErrors = {
  CANCELED: 'ECANCEL',
};

// NOTE:
// DO NOT USE CONCAT() in sql, not compatible with Sql Server <= 2008


export default async function (server, database) {
  const dbConfig = configDatabase(server, database);
  logger().debug('create driver client for mmsql with config %j', dbConfig);

  const conn = { dbConfig };

  // get version and test connection
  const version = await getVersion(conn);

  return {
    supportedFeatures: () => ({ customRoutines: true, comments: true, properties: true, partitions: false, editPartitions: false }),
    versionString: () => getVersionString(version),
    wrapIdentifier,
    defaultSchema: () => 'dbo',
    disconnect: () => disconnect(conn),
    listTables: (db, filter) => listTables(conn, filter),
    listViews: (filter) => listViews(conn, filter),
    listMaterializedViews: (filter) => listMaterializedViews(conn, filter),
    listRoutines: (filter) => listRoutines(conn, filter),
    listTableColumns: (db, table, schema) => listTableColumns(conn, db, table, schema),
    listTableTriggers: (table, schema) => listTableTriggers(conn, table, schema),
    listTableIndexes: (db, table, schema) => listTableIndexes(conn, table, schema),
    listSchemas: () => listSchemas(conn),
    getTableReferences: (table) => getTableReferences(conn, table),
    getTableKeys: (db, table, schema) => getTableKeys(conn, db, table, schema),
    getPrimaryKey: (db, table, schema) => getPrimaryKey(conn, db, table, schema),
    getPrimaryKeys: (db, table, schema) => getPrimaryKeys(conn, db, table, schema),
    getInternalPrimaryKey: (db, table, schema) => getInternalPrimaryKey(conn, db, table, schema),
    applyChangesSql: (changes) => applyChangesSql(changes, knex),
    applyChanges: (changes) => applyChanges(conn, changes),
    query: (queryText) => query(conn, queryText),
    executeQuery: (queryText) => executeQuery(conn, queryText),
    listDatabases: (filter) => listDatabases(conn, filter),
    getTableLength: (table, schema) => getTableLength(conn, table, schema),
    selectTop: (table, offset, limit, orderBy, filters, schema, selects) => selectTop(conn, table, offset, limit, orderBy, filters, schema, selects),
    selectTopStream: (db, table, orderBy, filters, chunkSize, schema) => selectTopStream(conn, db, table, orderBy, filters, chunkSize, schema),
    selectTopSql: (table, offset, limit, orderBy, filters, schema, selects) => selectTopSql(conn, table, offset, limit, orderBy, filters, schema, selects),
    queryStream: (db, query, chunkSize) => selectTopStream(conn, db, query, chunkSize),
    getInsertQuery: (tableInsert) => getInsertQuery(conn, database.database, tableInsert),
    getQuerySelectTop: (table, limit) => getQuerySelectTop(conn, table, limit),
    getTableCreateScript: (table) => getTableCreateScript(conn, table),
    getViewCreateScript: (view) => getViewCreateScript(conn, view),
    getMaterializedViewCreateScripts: () => Promise.resolve([]),
    getRoutineCreateScript: (routine) => getRoutineCreateScript(conn, routine),
    truncateAllTables: () => truncateAllTables(conn),
    getTableProperties: (table, schema) => getTableProperties(conn, table, schema),
    setTableDescription: (table, description, schema) => setTableDescription(conn, table, description, schema),
    // alter table
    alterTableSql: (change) => alterTableSql(conn, change),
    alterTable: (change) => alterTable(conn, change),

    // db creation
    /*
      SQL Server doesn't use character sets as these are part of the collation used (set at server or as you please)
      https://stackoverflow.com/questions/7781103/sql-server-set-character-set-not-collation
    */
    listCharsets: () => [],
    getDefaultCharset: () => null,
    /*
      From https://docs.microsoft.com/en-us/sql/t-sql/statements/create-database-transact-sql?view=sql-server-ver16&tabs=sqlpool:
      Collation name can be either a Windows collation name or a SQL collation name. If not specified, the database is assigned the default collation of the instance of SQL Server

      Having this, going to keep collations at the default because there are literally thousands of options
    */
    listCollations: (charset) => [],
    createDatabase: (databaseName) => createDatabase(conn, databaseName),

    // indexes
    alterIndexSql: (adds, drops) => alterIndexSql(adds, drops),
    alterIndex: (adds, drops) => alterIndex(conn, adds, drops),

    // relations
    alterRelationSql: (payload) => alterRelationSql(payload),
    alterRelation: (payload) => alterRelation(conn, payload),

    // remove things
    dropElement: (elementName, typeOfElement, schema) => dropElement(conn, elementName, typeOfElement, schema),
    truncateElement: (elementName, typeOfElement, schema) => truncateElement(conn, elementName, typeOfElement, schema),

    // duplicate
    duplicateTableSql: (table, duplicateTableName, schema) => duplicateTableSql(conn, table, duplicateTableName, schema),
    duplicateTable: (table, duplicateTableName, schema) => duplicateTable(conn, table, duplicateTableName, schema),

  };
}

async function getVersion(conn) {
  const result = await driverExecuteQuery(conn, { query: "SELECT @@VERSION as version" })
  const versionString = result.data.recordset[0].version
  const yearRegex = /SQL Server (\d+)/g
  const yearResults = yearRegex.exec(versionString)
  const releaseYear = (yearResults && _.toNumber(yearResults[1])) || 2017
  return {
    supportOffsetFetch: releaseYear >= 2012,
    releaseYear,
    versionString
  }
}

function getVersionString(version) {
  return version.versionString.split(" \n\t")[0];
}

export async function disconnect(conn) {
  const connection = await new ConnectionPool(conn.dbConfig);
  connection.close();
}

function buildFilterString(filters) {
  let filterString = ""
  if (filters && filters.length > 0) {
    const allFilters = filters.map((item) => {

      let wrappedValue = _.isArray(item.value) ?
        `(${item.value.map((v) => D.escapeString(v, true)).join(',')})` :
        D.escapeString(item.value, true)

      return `${wrapIdentifier(item.field)} ${item.type.toUpperCase()} ${wrappedValue}`
    })
    filterString = "WHERE " + joinFilters(allFilters, filters)
  }
  return filterString
}

function genSelectOld(table, offset, limit, orderBy, filters, schema, selects) {
  const selectString = selects.map((s) => wrapIdentifier(s)).join(", ")
  const orderByString = genOrderByString(orderBy)
  const filterString = _.isString(filters) ? `WHERE ${filters}` : buildFilterString(filters)
  const lastRow = offset + limit
  const schemaString = schema ? `${wrapIdentifier(schema)}.` : ''

  const query = `
    WITH CTE AS
    (
        SELECT ${selectString}
              , ROW_NUMBER() OVER (${orderByString}) as RowNumber
        FROM ${schemaString}${wrapIdentifier(table)}
        ${filterString}
    )
    SELECT *
          -- get the total records so the web layer can work out
          -- how many pages there are
          , (SELECT COUNT(*) FROM CTE) AS TotalRecords
    FROM CTE
    WHERE RowNumber BETWEEN ${offset} AND ${lastRow}
    ORDER BY RowNumber ASC
  `
  return query
}

function genOrderByString(orderBy) {
  if (!orderBy) return ""

  let orderByString = "ORDER BY (SELECT NULL)"
  if (orderBy && orderBy.length > 0) {
    orderByString = "ORDER BY " + (orderBy.map((item) => {
      if (_.isObject(item)) {
        return `${wrapIdentifier(item.field)} ${item.dir.toUpperCase()}`
      } else {
        return wrapIdentifier(item)
      }
    })).join(",")
  }
  return orderByString
}

function genCountQuery(table, filters, schema) {
  const filterString = _.isString(filters) ? `WHERE ${filters}` : buildFilterString(filters)

  const schemaString = schema ? `${wrapIdentifier(schema)}.` : ''

  let baseSQL = `
   FROM ${schemaString}${wrapIdentifier(table)}
   ${filterString}
  `
  let countQuery = `
    select count(*) as total ${baseSQL}
  `
  return countQuery
}

function genSelectNew(table, offset, limit, orderBy, filters, schema, selects) {
  const filterString = _.isString(filters) ? `WHERE ${filters}` : buildFilterString(filters)

  const orderByString = genOrderByString(orderBy)
  const schemaString = schema ? `${wrapIdentifier(schema)}.` : ''

  const selectSQL = `SELECT ${selects.map((s) => wrapIdentifier(s)).join(", ")}`
  let baseSQL = `
    FROM ${schemaString}${wrapIdentifier(table)}
    ${filterString}
  `

  const offsetString = (_.isNumber(offset) && _.isNumber(limit)) ?
    `OFFSET ${offset} ROWS FETCH NEXT ${limit} ROWS ONLY` : ''


  let query = `
    ${selectSQL} ${baseSQL}
    ${orderByString}
    ${offsetString}
    `
  return query
}

async function getTableLength(conn, table, schema) {
  const countQuery = genCountQuery(table, [], schema)
  const countResults = await driverExecuteQuery(conn, { query: countQuery })
  const rowWithTotal = countResults.data.recordset.find((row) => { return row.total })
  const totalRecords = rowWithTotal ? rowWithTotal.total : 0
  return totalRecords
}

export async function selectTop(conn, table, offset, limit, orderBy, filters, schema, selects = ['*']) {
  log.debug("filters", filters)
  const query = await selectTopSql(conn, table, offset, limit, orderBy, filters, schema, selects)
  logger().debug(query)

  const result = await driverExecuteQuery(conn, { query })
  logger().debug(result)
  return {
    result: result.data.recordset,
    fields: Object.keys(result.data.recordset[0] || {})
  }
}

export async function selectTopStream(conn, db, table, orderBy, filters, chunkSize, schema, selects = ['*']) {
  const version = await getVersion(conn);
  // no limit or offset, so don't need the old version of paging
  const query = genSelectNew(table, null, null, orderBy, filters, schema, selects);
  const columns = await listTableColumns(conn, db, table);
  const rowCount = await getTableLength(conn, table, filters);

  return {
    totalRows: Number(rowCount),
    columns,
    cursor: new SqlServerCursor(conn, query, chunkSize)
  }
}

export async function selectTopSql(
  conn,
  table,
  offset,
  limit,
  orderBy,
  filters,
  schema,
  selects
) {
  const version = await getVersion(conn);
  return version.supportOffsetFetch
    ? genSelectNew(table, offset, limit, orderBy, filters, schema, selects)
    : genSelectOld(table, offset, limit, orderBy, filters, schema, selects);
}

export async function queryStream(conn, db, query, orderBy, filters, chunkSize, schema, selects = ['*']) {
  const version = await getVersion(conn);
  return {
    cursor: new SqlServerCursor(conn, query, chunkSize)
  }
}

export function wrapIdentifier(value) {
  if (_.isString(value)) {
    return (value !== '*' ? `[${value.replace(/\[/g, '[')}]` : '*');
  } return value

}

export function wrapValue(value) {
  return `'${value.replaceAll(/'/g, "''")}'`
}

async function getInsertQuery(conn, database, tableInsert) {
  const columns = await listTableColumns(conn, database, tableInsert.table, tableInsert.schema)
  return buildInsertQuery(knex, tableInsert, columns, _.toString)
}

export function getQuerySelectTop(client, table, limit) {
  return `SELECT TOP ${limit} * FROM ${wrapIdentifier(table)}`;
}

export function query(conn, queryText) {
  let queryRequest = null;

  return {
    execute() {
      return runWithConnection(conn, async (connection) => {
        const request = connection.request();
        request.multiple = true;
        request.arrayRowMode = true

        try {
          const promiseQuery = request.query(queryText);

          queryRequest = request;

          const data = await promiseQuery;
          const commands = identifyCommands(queryText).map((item) => item.type);

          // Executing only non select queries will not return results.
          // So we "fake" there is at least one result.
          const rowsAffected = _.sum(data.rowsAffected)
          const results = !data.recordsets.length && rowsAffected > 0 ? [[]] : data.recordsets;

          return results.map((r, idx) => parseRowQueryResult(r, rowsAffected, commands[idx], data.columns[idx], true));
        } catch (err) {
          if (err.code === mmsqlErrors.CANCELED) {
            err.sqlectronError = 'CANCELED_BY_USER';
          }

          throw err;
        }
      });
    },

    async cancel() {
      if (!queryRequest) {
        throw new Error('Query not ready to be canceled');
      }

      queryRequest.cancel();
    },
  };
}


export async function executeQuery(conn, queryText, arrayRowMode = false) {
  const { data, rowsAffected } = await driverExecuteQuery(conn, { query: queryText, multiple: true }, arrayRowMode);

  const commands = identifyCommands(queryText).map((item) => item.type);

  // Executing only non select queries will not return results.
  // So we "fake" there is at least one result.
  const results = !data.recordsets.length && rowsAffected > 0 ? [[]] : data.recordsets;

  return results.map((_, idx) => parseRowQueryResult(results[idx], rowsAffected, commands[idx], arrayRowMode));
}


async function getSchema(conn) {
  const sql = 'SELECT schema_name() AS \'schema\'';

  const { data } = await driverExecuteQuery(conn, { query: sql });

  return data.recordsets[0].schema;
}


export async function listTables(conn, filter) {
  const schemaFilter = buildSchemaFilter(filter, 'table_schema');
  const sql = `
    SELECT
      table_schema,
      table_name
    FROM INFORMATION_SCHEMA.TABLES
    WHERE table_type NOT LIKE '%VIEW%'
    ${schemaFilter ? `AND ${schemaFilter}` : ''}
    ORDER BY table_schema, table_name
  `;

  const { data } = await driverExecuteQuery(conn, { query: sql });

  return data.recordset.map((item) => ({
    schema: item.table_schema,
    name: item.table_name,
  }));
}

export async function listViews(conn, filter) {
  const schemaFilter = buildSchemaFilter(filter, 'table_schema');
  const sql = `
    SELECT
      table_schema,
      table_name
    FROM INFORMATION_SCHEMA.VIEWS
    ${schemaFilter ? `WHERE ${schemaFilter}` : ''}
    ORDER BY table_schema, table_name
  `;

  const { data } = await driverExecuteQuery(conn, { query: sql });

  return data.recordset.map((item) => ({
    schema: item.table_schema,
    name: item.table_name,
  }));
}

export async function listMaterializedViews() {
  // const schemaFilter = buildSchemaFilter(filter, '')
  // TODO: materialized vies in SQL server
  return []
}

export async function listRoutines(conn, filter) {
  const schemaFilter = buildSchemaFilter(filter, 'r.routine_schema');
  const sql = `
    SELECT
      r.specific_name as id,
      r.routine_schema as routine_schema,
      r.routine_name as name,
      r.routine_type as routine_type,
      r.data_type as data_type
    FROM INFORMATION_SCHEMA.ROUTINES r
    where r.routine_schema not in ('sys', 'information_schema',
                                'mysql', 'performance_schema', 'INFORMATION_SCHEMA')
    ${schemaFilter ? `AND ${schemaFilter}` : ''}
    ORDER BY routine_schema, routine_name
  `;

  const paramsSQL = `
    select
        r.routine_schema as routine_schema,
        r.specific_name as specific_name,
        p.parameter_name as parameter_name,
        p.character_maximum_length as char_length,
        p.data_type as data_type
  from INFORMATION_SCHEMA.ROUTINES r
  left join INFORMATION_SCHEMA.PARAMETERS p
            on p.specific_schema = r.routine_schema
            and p.specific_name = r.specific_name
  where r.routine_schema not in ('sys', 'information_schema',
                                'mysql', 'performance_schema', 'INFORMATION_SCHEMA')
    ${schemaFilter ? `AND ${schemaFilter}` : ''}

      AND p.parameter_mode = 'IN'
  order by r.routine_schema,
          r.specific_name,
          p.ordinal_position;

  `

  const { data } = await driverExecuteQuery(conn, { query: sql });
  const paramsResult = await driverExecuteQuery(conn, { query: paramsSQL })
  const grouped = _.groupBy(paramsResult.data.recordset, 'specific_name')

  return data.recordset.map((row) => {
    const params = grouped[row.id] || []
    return {
      schema: row.routine_schema,
      name: row.name,
      type: row.routine_type ? row.routine_type.toLowerCase() : 'function',
      returnType: row.data_type,
      id: row.id,
      routineParams: params.map((p) => {
        return {
          name: p.parameter_name,
          type: p.data_type,
          length: p.char_length || undefined
        }
      })
    }
  });
}

export async function listTableColumns(conn, database, table, schema) {
  const clauses = []
  if (table) clauses.push(`table_name = ${D.escapeString(table, true)}`)
  if (schema) clauses.push(`table_schema = ${D.escapeString(schema, true)}`)
  const clause = clauses.length > 0 ? `WHERE ${clauses.join(" AND ")}` : ''
  const sql = `
    SELECT
      table_schema as "table_schema",
      table_name as "table_name",
      column_name as "column_name",
      ordinal_position as "ordinal_position",
      column_default as "column_default",
      is_nullable as "is_nullable",
      CASE
<<<<<<< HEAD
        WHEN character_maximum_length is not null AND data_type != 'text'
            THEN CONCAT(data_type, '(', character_maximum_length, ')')
        WHEN numeric_precision is not null
            THEN CONCAT(data_type, '(', numeric_precision, ',', numeric_scale, ')')
        WHEN datetime_precision is not null AND data_type != 'date'
            THEN CONCAT(data_type, '(', datetime_precision, ')')
=======
        WHEN character_maximum_length is not null AND data_type != 'text' 
            THEN data_type + '(' + CAST(character_maximum_length AS VARCHAR(16)) + ')'
        WHEN numeric_precision is not null 
            THEN data_type + '(' + CAST(numeric_precision AS VARCHAR(16)) + ')'
        WHEN datetime_precision is not null AND data_type != 'date' 
            THEN data_type + '(' + CAST(datetime_precision AS VARCHAR(16)) + ')'
>>>>>>> 57ad8362
        ELSE data_type
      END as "data_type"
    FROM INFORMATION_SCHEMA.COLUMNS
    ${clause}
    ORDER BY table_schema, table_name, ordinal_position
  `;

  const { data } = await driverExecuteQuery(conn, { query: sql });

  return data.recordset.map((row) => ({
    schemaName: row.table_schema,
    tableName: row.table_name,
    columnName: row.column_name,
    dataType: row.data_type,
    ordinalPosition: Number(row.ordinal_position),
    nullable: row.is_nullable === 'YES',
    defaultValue: row.column_default
  }));
}

export async function listTableTriggers(conn, table, schema) {
  // SQL Server does not have information_schema for triggers, so other way around
  // is using sp_helptrigger stored procedure to fetch triggers related to table
  const sql = `EXEC sp_helptrigger '${escapeString(schema)}.${escapeString(table)}'`;

  const { data } = await driverExecuteQuery(conn, { query: sql });

  return data.recordset.map((row) => {
    const update = row.isupdate === 1 ? 'UPDATE' : null
    const del = row.isdelete === 1 ? 'DELETE' : null
    const insert = row.isinsert === 1 ? 'INSERT' : null
    const instead = row.isinsteadof === 1 ? 'INSEAD_OF' : null

    const manips = [update, del, insert, instead].filter((f) => f).join(", ")

    return {
      name: row.trigger_name,
      timing: row.isafter === 1 ? 'AFTER' : 'BEFORE',
      manipulation: manips,
      action: null,
      condition: null,
      table, schema

    }
  })
}

export async function listTableIndexes(conn, table, schema = defaultSchema) {

  const sql = `

    SELECT

    t.name as table_name,
    s.name as schema_name,
    ind.name as index_name,
    ind.index_id as index_id,
    ic.index_column_id as column_id,
    col.name as column_name,
    ic.is_descending_key as is_descending,
    ind.is_unique as is_unique,
    ind.is_primary_key as is_primary

    FROM
        sys.indexes ind
    INNER JOIN
        sys.index_columns ic ON  ind.object_id = ic.object_id and ind.index_id = ic.index_id
    INNER JOIN
        sys.columns col ON ic.object_id = col.object_id and ic.column_id = col.column_id
    INNER JOIN
        sys.tables t ON ind.object_id = t.object_id
    INNER JOIN
        sys.schemas s on t.schema_id = s.schema_id
    WHERE
        ind.is_unique_constraint = 0
        AND t.is_ms_shipped = 0
        AND t.name = '${escapeString(table)}'
        AND s.name = '${escapeString(schema)}'
    ORDER BY
        t.name, ind.name, ind.index_id, ic.is_included_column, ic.key_ordinal;


  `;

  const { data } = await driverExecuteQuery(conn, { query: sql });

  const grouped = _.groupBy(data.recordset, 'index_name')

  const result = Object.keys(grouped).map((indexName) => {
    const blob = grouped[indexName]
    const unique = blob[0].is_unique
    const id = blob[0].index_id
    const primary = blob[0].is_primary
    const columns = _.sortBy(blob, 'column_id').map((column) => {
      return {
        name: column.column_name,
        order: column.is_descending ? 'DESC' : 'ASC'
      }
    })
    return {
      table, schema, id, name: indexName, unique, primary, columns
    }
  })
  return _.sortBy(result, 'id')

}

export async function listSchemas(conn, filter) {
  const schemaFilter = buildSchemaFilter(filter);
  const sql = `
    SELECT schema_name
    FROM INFORMATION_SCHEMA.SCHEMATA
    ${schemaFilter ? `WHERE ${schemaFilter}` : ''}
    ORDER BY schema_name
  `;

  const { data } = await driverExecuteQuery(conn, { query: sql });

  return data.recordset.map((row) => row.schema_name);
}

export async function listDatabases(conn, filter) {
  const databaseFilter = buildDatabseFilter(filter, 'name');
  const sql = `
    SELECT name
    FROM sys.databases
    ${databaseFilter ? `AND ${databaseFilter}` : ''}
    ORDER BY name
  `;

  const { data } = await driverExecuteQuery(conn, { query: sql });

  return data.recordset.map((row) => row.name);
}

export async function getTableReferences(conn, table) {
  const sql = `
    SELECT OBJECT_NAME(referenced_object_id) referenced_table_name
    FROM sys.foreign_keys
    WHERE parent_object_id = OBJECT_ID('${table}')
  `;

  const { data } = await driverExecuteQuery(conn, { query: sql });

  return data.recordset.map((row) => row.referenced_table_name);
}

export async function getTableKeys(conn, database, table, schema) {
  const sql = `
    SELECT
        name = FK.CONSTRAINT_NAME,
        from_schema = PK.TABLE_SCHEMA,
        from_table = FK.TABLE_NAME,
        from_column = CU.COLUMN_NAME,
        to_schema = PK.TABLE_SCHEMA,
        to_table = PK.TABLE_NAME,
        to_column = PT.COLUMN_NAME,
        constraint_name = C.CONSTRAINT_NAME,
        on_update = C.UPDATE_RULE,
        on_delete = C.DELETE_RULE
    FROM
        INFORMATION_SCHEMA.REFERENTIAL_CONSTRAINTS C
    INNER JOIN INFORMATION_SCHEMA.TABLE_CONSTRAINTS FK
        ON C.CONSTRAINT_NAME = FK.CONSTRAINT_NAME
    INNER JOIN INFORMATION_SCHEMA.TABLE_CONSTRAINTS PK
        ON C.UNIQUE_CONSTRAINT_NAME = PK.CONSTRAINT_NAME
    INNER JOIN INFORMATION_SCHEMA.KEY_COLUMN_USAGE CU
        ON C.CONSTRAINT_NAME = CU.CONSTRAINT_NAME
    INNER JOIN (
                SELECT
                    i1.TABLE_NAME,
                    i2.COLUMN_NAME
                FROM
                    INFORMATION_SCHEMA.TABLE_CONSTRAINTS i1
                INNER JOIN INFORMATION_SCHEMA.KEY_COLUMN_USAGE i2
                    ON i1.CONSTRAINT_NAME = i2.CONSTRAINT_NAME
                WHERE
                    i1.CONSTRAINT_TYPE = 'PRIMARY KEY'
              ) PT
        ON PT.TABLE_NAME = PK.TABLE_NAME

    WHERE FK.TABLE_NAME = ${wrapValue(table)} AND FK.TABLE_SCHEMA =${wrapValue(schema)}
  `;

  const { data } = await driverExecuteQuery(conn, { query: sql });

  const result = data.recordset.map((row) => ({
    constraintName: row.name,
    toTable: row.to_table,
    toColumn: row.to_column,
    toSchema: row.to_schema,
    fromSchema: row.from_schema,
    fromTable: row.from_table,
    fromColumn: row.from_column,
    onUpdate: row.on_update,
    onDelete: row.on_delete
  }));
  log.debug("tableKeys result", result)
  return result
}

export async function getPrimaryKeys(conn, database, table, schema) {
  logger().debug('finding foreign key for', database, table)
  const sql = `
  SELECT COLUMN_NAME, ORDINAL_POSITION
  FROM INFORMATION_SCHEMA.KEY_COLUMN_USAGE
  WHERE OBJECTPROPERTY(OBJECT_ID(CONSTRAINT_SCHEMA + '.' + QUOTENAME(CONSTRAINT_NAME)), 'IsPrimaryKey') = 1
  AND TABLE_NAME = ${wrapValue(table)} AND TABLE_SCHEMA = ${wrapValue(schema)}
  `
  const { data } = await driverExecuteQuery(conn, { query: sql })
  if (!data.recordset || data.recordset.length === 0) return []

  return data.recordset.map((r) => ({
    columnName: r.COLUMN_NAME,
    position: r.ORDINAL_POSITION
  }))
}

export async function getPrimaryKey(conn, database, table, schema) {
  const res = await getPrimaryKeys(conn, database, table, schema)
  return res.length === 1 ? res[0].columnName : null
}

export async function getInternalPrimaryKey(conn, database, table, schema) {
  return null
}

export async function applyChanges(conn, changes) {
  let results = []
  let sql = ['SET XACT_ABORT ON', 'BEGIN TRANSACTION']

  await runWithConnection(conn, async (connection) => {
    const cli = { connection }

    try {
      if (changes.inserts) {
        sql = sql.concat(buildInsertQueries(knex, changes.inserts))
      }

      if (changes.updates) {
        sql = sql.concat(buildUpdateQueries(knex, changes.updates))
      }

      if (changes.deletes) {
        sql = sql.concat(buildDeleteQueries(knex, changes.deletes))
      }

      sql.push('COMMIT')

      await driverExecuteQuery(cli, { query: sql.join(';') })

      if (changes.updates) {
        const selectQueries = buildSelectQueriesFromUpdates(knex, changes.updates)
        for (let index = 0; index < selectQueries.length; index++) {
          const element = selectQueries[index];
          const r = await driverExecuteQuery(cli, element)
          if (r.data[0]) results.push(r.data[0])
        }
      }
    } catch (ex) {
      log.error("query exception: ", ex)
      throw ex
    }
  })

  return results
}

export async function getTableCreateScript(conn, table) {
  // Reference http://stackoverflow.com/a/317864
  const sql = `
    SELECT  ('CREATE TABLE ' + so.name + ' (' +
      CHAR(13)+CHAR(10) + REPLACE(o.list, '&#x0D;', CHAR(13)) +
      ')' + CHAR(13)+CHAR(10) +
      CASE WHEN tc.constraint_name IS NULL THEN ''
           ELSE + CHAR(13)+CHAR(10) + 'ALTER TABLE ' + so.Name +
           ' ADD CONSTRAINT ' + tc.constraint_name  +
           ' PRIMARY KEY ' + '(' + LEFT(j.list, Len(j.list)-1) + ')'
      END) AS createtable
    FROM sysobjects so
    CROSS APPLY
      (SELECT
        '  ' + column_name + ' ' +
        data_type +
        CASE data_type
            WHEN 'sql_variant' THEN ''
            WHEN 'text' THEN ''
            WHEN 'ntext' THEN ''
            WHEN 'xml' THEN ''
            WHEN 'decimal' THEN '(' + cast(numeric_precision AS varchar) + ', '
                  + cast(numeric_scale AS varchar) + ')'
            ELSE coalesce('('+ CASE WHEN character_maximum_length = -1
                  THEN 'MAX'
                  ELSE cast(character_maximum_length AS varchar)
                END + ')','')
          END + ' ' +
          CASE WHEN EXISTS (
            SELECT id FROM syscolumns
            WHERE object_name(id)=so.name
            AND name=column_name
            AND columnproperty(id,name,'IsIdentity') = 1
          ) THEN
            'IDENTITY(' +
            cast(ident_seed(so.name) AS varchar) + ',' +
            cast(ident_incr(so.name) AS varchar) + ')'
          ELSE ''
          END + ' ' +
           (CASE WHEN UPPER(IS_NULLABLE) = 'NO'
                 THEN 'NOT '
                 ELSE ''
          END ) + 'NULL' +
          CASE WHEN INFORMATION_SCHEMA.COLUMNS.column_default IS NOT NULL
               THEN ' DEFAULT '+ INFORMATION_SCHEMA.COLUMNS.column_default
               ELSE ''
          END + ',' + CHAR(13)+CHAR(10)
       FROM INFORMATION_SCHEMA.COLUMNS WHERE table_name = so.name
       ORDER BY ordinal_position
       FOR XML PATH('')
    ) o (list)
    LEFT JOIN INFORMATION_SCHEMA.TABLE_CONSTRAINTS tc
    ON  tc.table_name       = so.name
    AND tc.constraint_type  = 'PRIMARY KEY'
    CROSS APPLY
        (SELECT column_name + ', '
         FROM   INFORMATION_SCHEMA.KEY_COLUMN_USAGE kcu
         WHERE  kcu.constraint_name = tc.constraint_name
         ORDER BY ordinal_position
         FOR XML PATH('')
        ) j (list)
    WHERE   xtype = 'U'
    AND name    NOT IN ('dtproperties')
    AND so.name = '${table}'
  `;

  const { data } = await driverExecuteQuery(conn, { query: sql });

  return data.recordset.map((row) => row.createtable);
}

export async function getViewCreateScript(conn, view) {
  const sql = `SELECT OBJECT_DEFINITION (OBJECT_ID('${view}')) AS ViewDefinition;`;

  const { data } = await driverExecuteQuery(conn, { query: sql });

  return data.recordset.map((row) => row.ViewDefinition);
}

export async function getRoutineCreateScript(conn, routine) {
  const sql = `
    SELECT routine_definition
    FROM INFORMATION_SCHEMA.ROUTINES
    WHERE routine_name = '${routine}'
  `;

  const { data } = await driverExecuteQuery(conn, { query: sql });

  return data.recordset.map((row) => row.routine_definition);
}

export async function truncateAllTables(conn) {
  await runWithConnection(conn, async (connection) => {
    const connClient = { connection };
    const schema = await getSchema(connClient);

    const sql = `
      SELECT table_name
      FROM INFORMATION_SCHEMA.TABLES
      WHERE table_schema = '${schema}'
      AND table_type NOT LIKE '%VIEW%'
    `;

    const { data } = await driverExecuteQuery(connClient, { query: sql });

    const truncateAll = data.recordset.map((row) => `
      DELETE FROM ${wrapIdentifier(schema)}.${wrapIdentifier(row.table_name)}
      DBCC CHECKIDENT ('${schema}.${row.table_name}', RESEED, 0);
    `).join('');

    await driverExecuteQuery(connClient, { query: truncateAll, multiple: true });
  });
}

export async function dropElement(conn, elementName, typeOfElement, schema = 'dbo') {
  await runWithConnection(conn, async (connection) => {
    const connClient = { connection };
    const sql = `DROP ${D.wrapLiteral(typeOfElement)} ${wrapIdentifier(schema)}.${wrapIdentifier(elementName)}`

    await driverExecuteQuery(connClient, { query: sql })
  });
}

export async function truncateElement(conn, elementName, typeOfElement, schema = 'dbo') {
  await runWithConnection(conn, async (connection) => {
    const connClient = { connection };
    const sql = `TRUNCATE ${D.wrapLiteral(typeOfElement)} ${wrapIdentifier(schema)}.${wrapIdentifier(elementName)}`

    await driverExecuteQuery(connClient, { query: sql })
  });
}

export async function duplicateTable(conn, tableName, duplicateTableName, schema = 'dbo') {
  await runWithConnection(conn, async (connection) => {
    const connClient = { connection };
    const sql = duplicateTableSql(tableName, duplicateTableName, schema)

    await driverExecuteQuery(connClient, { query: sql })
  });
}

export function duplicateTableSql(tableName, duplicateTableName, schema) {
  return `SELECT * INTO ${wrapIdentifier(schema)}.${wrapIdentifier(duplicateTableName)} FROM ${wrapIdentifier(schema)}.${wrapIdentifier(tableName)}`
}


async function getTableDescription(conn, table, schema = defaultSchema) {
  const query = `SELECT *
    FROM fn_listextendedproperty (
      'MS_Description',
      'schema',
      '${escapeString(schema)}',
      'table',
      '${escapeString(table)}',
      default,
    default);
  `
  const data = await driverExecuteQuery(conn, { query })
  if (!data || !data.recordset || data.recordset.length === 0) {
    return null
  }
  return data.recordset[0].MS_Description
}

export async function getTableProperties(conn, table, schema = defaultSchema) {

  const triggers = await listTableTriggers(conn, table, schema)
  const indexes = await listTableIndexes(conn, table, schema)

  const description = await getTableDescription(conn, table, schema)
  const sizeQuery = `EXEC sp_spaceused N'${escapeString(schema)}.${escapeString(table)}'; `
  const { data } = await driverExecuteQuery(conn, { query: sizeQuery })
  const row = data.recordset ? data.recordset[0] || {} : {}
  const relations = await getTableKeys(conn, null, table, schema)
  return {
    size: bytesParse(row.data),
    indexSize: bytesParse(row.index_size),
    length: Number(row.rows),
    triggers,
    indexes,
    description,
    relations
  }
}

export async function setTableDescription(conn, table, desc, schema) {
  const existingDescription = await getTableDescription(conn, table, schema)
  const f = existingDescription ? 'sp_updateextendedproperty' : 'sp_addextendedproperty'
  const sql = `
  EXEC ${f}
    @name = N'MS_Description',
    @value = N${D.escapeString(desc, true)},
    @level0type = N'SCHEMA', @level0name = ${D.wrapIdentifier(schema)},
    @level1type = N'TABLE',  @level1name = ${D.wrapIdentifier(table)};
  `
}

async function listDefaultConstraints(conn, table, schema) {
  const sql = `
-- returns name of a column's default value constraint
SELECT
    all_columns.name as columnName,
    tables.name as tableName,
    schemas.name as schemaName,
    default_constraints.name as name
FROM
    sys.all_columns

        INNER JOIN
    sys.tables
        ON all_columns.object_id = tables.object_id

        INNER JOIN
    sys.schemas
        ON tables.schema_id = schemas.schema_id

        INNER JOIN
    sys.default_constraints
        ON all_columns.default_object_id = default_constraints.object_id

WHERE
        schemas.name = ${D.escapeString(schema || defaultSchema, true)}
    AND tables.name = ${D.escapeString(table, true)}

  `
  const { data } = await driverExecuteQuery(conn, { query: sql })
  return data.recordset.map((d) => {
    return {
      column: d.columnName,
      table: d.tableName,
      schema: d.schemaName,
      name: d.name
    }
  })
}

async function alterTableSql(conn, changes) {
  const { table, schema } = changes
  const columns = await listTableColumns(conn, null, table, schema)
  const defaultConstraints = await listDefaultConstraints(conn, table, schema)
  const builder = new SqlServerChangeBuilder(table, schema, columns, defaultConstraints)
  return builder.alterTable(changes)
}

async function alterTable(conn, changes) {
  const query = await alterTableSql(conn, changes)
  await executeWithTransaction(conn, { query })
}


export function alterIndexSql(payload) {
  const { table, schema, additions, drops } = payload
  const changeBuilder = new SqlServerChangeBuilder(table, schema, [], [])
  const newIndexes = changeBuilder.createIndexes(additions)
  const droppers = changeBuilder.dropIndexes(drops)
  return [newIndexes, droppers].filter((f) => !!f).join(";")
}

export async function alterIndex(conn, payload) {
  const sql = alterIndexSql(payload);
  await executeWithTransaction(conn, { query: sql });
}


export function alterRelationSql(payload) {
  const { table, schema } = payload
  const builder = new SqlServerChangeBuilder(table, schema, [], [])
  const creates = builder.createRelations(payload.additions)
  const drops = builder.dropRelations(payload.drops)
  return [creates, drops].filter((f) => !!f).join(";")
}

export async function alterRelation(conn, payload) {
  const query = alterRelationSql(payload)
  await executeWithTransaction(conn, { query });
}


function configDatabase(server, database) {
  const config = {
    user: server.config.user,
    password: server.config.password,
    server: server.config.host,
    database: database.database,
    port: server.config.port,
    requestTimeout: Infinity,
    appName: server.config.applicationName || 'beekeeperstudio',
    pool: {
      max: 10,
    }
  };
  if (server.config.domain) {
    config.domain = server.config.domain
  }

  if (server.sshTunnel) {
    config.server = server.config.localHost;
    config.port = server.config.localPort;
  }

  config.options = { trustServerCertificate: server.config.trustServerCertificate }

  if (server.config.ssl) {
    const options = {
      encrypt: server.config.ssl,
      cryptoCredentialsDetails: {}
    }

    if (server.config.sslCaFile) {
      options.cryptoCredentialsDetails.ca = readFileSync(server.config.sslCaFile);
    }

    if (server.config.sslCertFile) {
      options.cryptoCredentialsDetails.cert = readFileSync(server.config.sslCertFile);
    }

    if (server.config.sslKeyFile) {
      options.cryptoCredentialsDetails.key = readFileSync(server.config.sslKeyFile);
    }


    if (server.config.sslCaFile && server.config.sslCertFile && server.config.sslKeyFile) {
      // trust = !reject
      // mssql driver reverses this setting for no obvious reason
      // other drivers simply pass through to the SSL library.
      options.trustServerCertificate = !server.config.sslRejectUnauthorized
    }

    config.options = options;
  }

  return config;
}

function parseFields(data, columns) {
  if (columns) {
    return columns.map((c, idx) => {
      return {
        id: `c${idx}`,
        name: c.name
      }
    })
  } else {
    return Object.keys(data[0] || {}).map((name) => ({ name, id: name }))
  }
}

function parseRowQueryResult(data, rowsAffected, command, columns, arrayRowMode = false) {
  // Fallback in case the identifier could not reconize the command
  const isSelect = !!(data.length || rowsAffected === 0);
  const fields = parseFields(data, columns)
  const fieldIds = fields.map(f => f.id)
  return {
    command: command || (isSelect && 'SELECT'),
    rows: arrayRowMode ? data.map(r => _.zipObject(fieldIds, r)) : data,
    fields: fields,
    rowCount: data.length,
    affectedRows: rowsAffected,
  };
}


function identifyCommands(queryText) {
  try {
    return identify(queryText);
  } catch (err) {
    return [];
  }
}

export async function driverExecuteQuery(conn, queryArgs, arrayRowMode = false) {
  logger().info('RUNNING', queryArgs)
  const runQuery = async (connection) => {
    const request = connection.request();
    request.arrayRowMode = arrayRowMode
    const data = await request.query(queryArgs.query)
    const rowsAffected = _.sum(data.rowsAffected);
    return { request, data, rowsAffected };
  };

  return conn.connection
    ? runQuery(conn.connection)
    : runWithConnection(conn, runQuery);
}

async function runWithConnection(conn, run) {
  const connection = await new ConnectionPool(conn.dbConfig).connect();
  conn.connection = connection
  return run(connection);
}

async function executeWithTransaction(conn, queryArgs) {
  try {
    const query = joinQueries(['SET XACT_ABORT ON', 'BEGIN TRANSACTION', queryArgs.query, 'COMMIT'])
    await driverExecuteQuery(conn, { ...queryArgs, query })
  } catch (ex) {
    log.error(ex)
    throw ex
  }
}

export async function createDatabase(conn, databaseName) {
  const sql = `create database ${wrapIdentifier(databaseName)}`;
  await driverExecuteQuery(conn, { query: sql })
}

export const sqlServerTestOnly = {
  alterTableSql
}<|MERGE_RESOLUTION|>--- conflicted
+++ resolved
@@ -511,21 +511,12 @@
       column_default as "column_default",
       is_nullable as "is_nullable",
       CASE
-<<<<<<< HEAD
-        WHEN character_maximum_length is not null AND data_type != 'text'
-            THEN CONCAT(data_type, '(', character_maximum_length, ')')
-        WHEN numeric_precision is not null
-            THEN CONCAT(data_type, '(', numeric_precision, ',', numeric_scale, ')')
-        WHEN datetime_precision is not null AND data_type != 'date'
-            THEN CONCAT(data_type, '(', datetime_precision, ')')
-=======
         WHEN character_maximum_length is not null AND data_type != 'text' 
             THEN data_type + '(' + CAST(character_maximum_length AS VARCHAR(16)) + ')'
         WHEN numeric_precision is not null 
             THEN data_type + '(' + CAST(numeric_precision AS VARCHAR(16)) + ')'
         WHEN datetime_precision is not null AND data_type != 'date' 
             THEN data_type + '(' + CAST(datetime_precision AS VARCHAR(16)) + ')'
->>>>>>> 57ad8362
         ELSE data_type
       END as "data_type"
     FROM INFORMATION_SCHEMA.COLUMNS

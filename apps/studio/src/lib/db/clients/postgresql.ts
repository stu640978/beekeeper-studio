// (Original) Copyright (c) 2015 The SQLECTRON Team

import { readFileSync } from 'fs';

import pg, { QueryResult, PoolConfig, PoolClient } from 'pg';
import { identify } from 'sql-query-identifier';
import _  from 'lodash'
import knexlib from 'knex'
import logRaw from 'electron-log'

import { DatabaseElement, IDbConnectionServer, IDbConnectionDatabase } from '../types'
import { FilterOptions, OrderBy, TableFilter, TableUpdateResult, TableResult, Routine, TableChanges, TableInsert, TableUpdate, TableDelete, DatabaseFilterOptions, SchemaFilterOptions, NgQueryResult, StreamResults, ExtendedTableColumn, PrimaryKeyColumn, TableIndex, IndexedColumn, CancelableQuery, SupportedFeatures, TableColumn, TableOrView, TableProperties, TableTrigger, TablePartition, } from "../models";
import { buildDatabaseFilter, buildDeleteQueries, buildInsertQueries, buildSchemaFilter, buildSelectQueriesFromUpdates, buildUpdateQueries, escapeString, applyChangesSql, joinQueries } from './utils';
import { createCancelablePromise, joinFilters } from '../../../common/utils';
import { errors } from '../../errors';
import globals from '../../../common/globals';
import { HasPool, VersionInfo, HasConnection } from './postgresql/types'
import { PsqlCursor } from './postgresql/PsqlCursor';
import { PostgresqlChangeBuilder } from '@shared/lib/sql/change_builder/PostgresqlChangeBuilder';
import { AlterPartitionsSpec, TableKey } from '@shared/lib/dialects/models';
import { PostgresData } from '@shared/lib/dialects/postgresql';
import { BasicDatabaseClient, ExecutionContext, QueryLogOptions } from './BasicDatabaseClient';
import { ChangeBuilderBase } from '@shared/lib/sql/change_builder/ChangeBuilderBase';
import { defaultCreateScript, postgres10CreateScript } from './postgresql/scripts';


const base64 = require('base64-url'); // eslint-disable-line
const PD = PostgresData
function isConnection(x: any): x is HasConnection {
  return x.connection !== undefined
}

const log = logRaw.scope('postgresql')
const logger = () => log

const knex = knexlib({ client: 'pg'})

const pgErrors = {
  CANCELED: '57014',
};

const dataTypes: any = {}

export interface STQOptions {
  table: string,
  orderBy?: OrderBy[],
  filters?: TableFilter[] | string,
  offset?: number,
  limit?: number,
  schema: string,
  version: VersionInfo
  forceSlow?: boolean,
  selects?: string[],
  inlineParams?: boolean
}

interface STQResults {
  query: string,
  countQuery: string,
  params: (string | string[])[],

}

const postgresContext = {
  getExecutionContext(): ExecutionContext {
    return null;
  },
  logQuery(_query: string, _options: QueryLogOptions, _context: ExecutionContext): Promise<number | string> {
    return null;
  }
};

export class PostgresClient extends BasicDatabaseClient<QueryResult> {
  version: VersionInfo;
  conn: HasPool;
  runWithConnection: HasConnection;
  _defaultSchema: string;
  dataTypes: any;
  
  constructor(server: IDbConnectionServer, database: IDbConnectionDatabase) {
    super(knex, postgresContext, server, database);
<<<<<<< HEAD
=======
    this.dialect = 'psql';
    this.readOnlyMode = server?.config?.readOnlyMode || false;
>>>>>>> 66cdb066
  }

  versionString(): string {
    return this.version.version.split(" on ")[0];
  }

  getBuilder(table: string, schema: string = this._defaultSchema): ChangeBuilderBase {
    return new PostgresqlChangeBuilder(table, schema);
  }

  supportedFeatures(): SupportedFeatures {
    const hasPartitions = this.version.number >= 100000;
    return {
      customRoutines: true,
      comments: true,
      properties: true,
      partitions: hasPartitions,
      editPartitions: hasPartitions,
      backups: true,
      backDirFormat: true,
      restore: true
    };
  }

  async connect(): Promise<void> {
    // For tests
    if (!this.server && !this.database) {
      return;
    }
<<<<<<< HEAD
    super.connect();
=======
    await super.connect();
>>>>>>> 66cdb066
 
    const dbConfig = await this.configDatabase(this.server, this.database);

    this.conn = {
      pool: new pg.Pool(dbConfig)
    };

    logger().debug('connected');
    this._defaultSchema = await this.getSchema();
    this.version = await this.getVersion();
    this.dataTypes = await this.getTypes();
    this.database.connected = true;
  }

  async disconnect(): Promise<void> {
    this.conn.pool.end();

<<<<<<< HEAD
    super.disconnect();
=======
    await super.disconnect();
>>>>>>> 66cdb066
  }

  async listTables(filter?: FilterOptions): Promise<TableOrView[]> {
    const schemaFilter = buildSchemaFilter(filter, 'table_schema');

    let sql = `
      SELECT
        t.table_schema as schema,
        t.table_name as name,
    `;

    if (this.version.hasPartitions) {
      sql += `
          pc.relkind as tabletype,
          parent_pc.relkind as parenttype
        FROM information_schema.tables AS t
        JOIN pg_class AS pc
          ON t.table_name = pc.relname AND quote_ident(t.table_schema) = pc.relnamespace::regnamespace::text
        LEFT OUTER JOIN pg_inherits AS i
          ON pc.oid = i.inhrelid
        LEFT OUTER JOIN pg_class AS parent_pc
          ON parent_pc.oid = i.inhparent
        WHERE t.table_type NOT LIKE '%VIEW%'
      `;
    } else {
      sql += `
          'r' AS tabletype,
          'r' AS parenttype
        FROM information_schema.tables AS t
        WHERE t.table_type NOT LIKE '%VIEW%'
      `;
    }

    sql += `
      ${schemaFilter ? `AND ${schemaFilter}` : ''}
      ORDER BY t.table_schema, t.table_name
    `;

    const data = await this.driverExecuteSingle(sql);

    return data.rows;
  }

  async listTablePartitions(table: string, schema: string = this._defaultSchema): Promise<TablePartition[]> {
    if (!this.version.hasPartitions) return null;

    const sql = this.knex.raw(`
        SELECT
          ps.schemaname AS schema,
          ps.relname AS name,
          pg_get_expr(pt.relpartbound, pt.oid, true) AS expression
        FROM pg_class base_tb
          JOIN pg_inherits i              ON i.inhparent = base_tb.oid
          JOIN pg_class pt                ON pt.oid = i.inhrelid
          JOIN pg_stat_all_tables ps      ON ps.relid = i.inhrelid
          JOIN pg_namespace nmsp_parent   ON nmsp_parent.oid = base_tb.relnamespace
        WHERE nmsp_parent.nspname = ? AND base_tb.relname = ? AND base_tb.relkind = 'p';
      `, [schema, table]).toQuery();

    const data = await this.driverExecuteSingle(sql);
    return data.rows;
  }

  async listViews(filter: FilterOptions = { schema: 'public' }): Promise<TableOrView[]> {
    const schemaFilter = buildSchemaFilter(filter, 'table_schema');
    const sql = `
      SELECT
        table_schema as schema,
        table_name as name
      FROM information_schema.views
      ${schemaFilter ? `WHERE ${schemaFilter}` : ''}
      ORDER BY table_schema, table_name
    `;

    const data = await this.driverExecuteSingle(sql);

    return data.rows;
  }

  async listRoutines(filter?: FilterOptions): Promise<Routine[]> {
    const schemaFilter = buildSchemaFilter(filter, 'r.routine_schema');
    const sql = `
      SELECT
        r.specific_name as id,
        r.routine_schema as routine_schema,
        r.routine_name as name,
        r.routine_type as routine_type,
        r.data_type as data_type
      FROM INFORMATION_SCHEMA.ROUTINES r
      where r.routine_schema not in ('sys', 'information_schema',
                                  'pg_catalog', 'performance_schema')
      ${schemaFilter ? `AND ${schemaFilter}` : ''}
      ORDER BY routine_schema, routine_name
    `;

    const paramsSQL = `
      select
          r.routine_schema as routine_schema,
          r.specific_name as specific_name,
          p.parameter_name as parameter_name,
          p.character_maximum_length as char_length,
          p.data_type as data_type
    from information_schema.routines r
    left join information_schema.parameters p
              on p.specific_schema = r.routine_schema
              and p.specific_name = r.specific_name
    where r.routine_schema not in ('sys', 'information_schema',
                                  'pg_catalog', 'performance_schema')
      ${schemaFilter ? `AND ${schemaFilter}` : ''}

        AND p.parameter_mode = 'IN'
    order by r.routine_schema,
            r.specific_name,
            p.ordinal_position;

    `

    const data = await this.driverExecuteSingle(sql);
    const paramsData = await this.driverExecuteSingle(paramsSQL);
    const grouped = _.groupBy(paramsData.rows, 'specific_name');

    return data.rows.map((row) => {
      const params = grouped[row.id] || [];
      return {
        schema: row.routine_schema,
        name: row.name,
        type: row.routine_type ? row.routine_type.toLowerCase() : 'function',
        returnType: row.data_type,
        entityType: 'routine',
        id: row.id,
        routineParams: params.map((p, i) => {
          return {
            name: p.parameter_name || `arg${i+1}`,
            type: p.data_type,
            length: p.char_length || undefined
          };
        })
      };
    });
  }
  async listMaterializedViewColumns(table: string, schema: string = this._defaultSchema): Promise<TableColumn[]> {
    const clause = table ? `AND s.nspname = $1 AND t.relname = $2` : '';
    if (table && !schema) {
      throw new Error("Cannot get columns for '${table}, no schema provided'")
    }
    const sql = `
      SELECT s.nspname, t.relname, a.attname,
            pg_catalog.format_type(a.atttypid, a.atttypmod) as data_type,
            a.attnotnull
      FROM pg_attribute a
        JOIN pg_class t on a.attrelid = t.oid
        JOIN pg_namespace s on t.relnamespace = s.oid
      WHERE a.attnum > 0
        AND NOT a.attisdropped
        ${clause}
      ORDER BY a.attnum;
    `;
    const params = table ? [schema, table] : [];
    const data = await this.driverExecuteSingle(sql, { params });
    return data.rows.map((row) => ({
      schemaName: row.nspname,
      tableName: row.relname,
      columnName: row.attname,
      dataType: row.data_type
    }));
  }

  async listTableColumns(table?: string, schema: string = this._defaultSchema): Promise<ExtendedTableColumn[]> {
    // if you provide table, you have to provide schema
    const clause = table ? "WHERE table_schema = $1 AND table_name = $2" : ""
    const params = table ? [schema, table] : []
    if (table && !schema) {
      throw new Error(`Table '${table}' provided for listTableColumns, but no schema name`)
    }

    const sql = `
      SELECT
        table_schema,
        table_name,
        column_name,
        is_nullable,
        ${this.version.number > 120_000 ? 'is_generated,' : ''}
        ordinal_position,
        column_default,
        CASE
          WHEN character_maximum_length is not null  and udt_name != 'text'
            THEN udt_name || '(' || character_maximum_length::varchar(255) || ')'
          WHEN numeric_precision is not null and numeric_scale is not null
          	THEN udt_name || '(' || numeric_precision::varchar(255) || ',' || numeric_scale::varchar(255) || ')'
          WHEN numeric_precision is not null and numeric_scale is null
            THEN udt_name || '(' || numeric_precision::varchar(255) || ')'
          WHEN datetime_precision is not null AND udt_name != 'date' THEN
            udt_name || '(' || datetime_precision::varchar(255) || ')'
          ELSE udt_name
        END as data_type
      FROM information_schema.columns
      ${clause}
      ORDER BY table_schema, table_name, ordinal_position
    `;

    const data = await this.driverExecuteSingle(sql, { params });

    return data.rows.map((row: any) => ({
      schemaName: row.table_schema,
      tableName: row.table_name,
      columnName: row.column_name,
      dataType: row.data_type,
      nullable: row.is_nullable === 'YES',
      defaultValue: row.column_default,
      ordinalPosition: Number(row.ordinal_position),
      generated: row.is_generated === 'ALWAYS' || row.is_generated === 'YES',
    }));
  }

  async listTableTriggers(table: string, schema: string = this._defaultSchema): Promise<TableTrigger[]> {
    // action_timing has taken over from condition_timing
    // condition_timing was last used in PostgreSQL version 9.0
    // which is not supported anymore since 08 Oct 2015.
    // From version 9.1 onwards, released 08 Sep 2011,
    // action_timing was used instead
    const timing_column = this.version.number <= 90000 ? 'condition_timing' : 'action_timing'
    const sql = `
      SELECT
        trigger_name,
        ${timing_column} as timing,
        event_manipulation as manipulation,
        action_statement as action,
        action_condition as condition
      FROM information_schema.triggers
      WHERE event_object_schema = $1
      AND event_object_table = $2
    `
    const params = [
      schema,
      table,
    ];

    const data = await this.driverExecuteSingle(sql, { params });

    return data.rows.map((row) => ({
      name: row.trigger_name,
      timing: row.timing,
      manipulation: row.manipulation,
      action: row.action,
      condition: row.condition,
      table: table,
      schema: schema
    }));
  }

  async listTableIndexes(table: string, schema: string = this._defaultSchema): Promise<TableIndex[]> {
    const sql = `
    SELECT i.indexrelid::regclass AS indexname,
        k.i AS index_order,
        i.indexrelid as id,
        i.indisunique,
        i.indisprimary,
        coalesce(a.attname,
                  (('{' || pg_get_expr(
                              i.indexprs,
                              i.indrelid
                          )
                        || '}')::text[]
                  )[k.i]
                ) AS index_column,
        i.indoption[k.i - 1] = 0 AS ascending
      FROM pg_index i
        CROSS JOIN LATERAL (SELECT unnest(i.indkey), generate_subscripts(i.indkey, 1) + 1) AS k(attnum, i)
        LEFT JOIN pg_attribute AS a
            ON i.indrelid = a.attrelid AND k.attnum = a.attnum
        JOIN pg_class t on t.oid = i.indrelid
        JOIN pg_namespace c on c.oid = t.relnamespace
      WHERE
      c.nspname = $1 AND
      t.relname = $2

  `
    const params = [
      schema,
      table,
    ];

    const data = await this.driverExecuteSingle(sql, { params });

    const grouped = _.groupBy(data.rows, 'indexname')

    const result = Object.keys(grouped).map((indexName) => {
      const blob = grouped[indexName]
      const unique = blob[0].indisunique
      const id = blob[0].id
      const primary = blob[0].indisprimary
      const columns: IndexedColumn[] = _.sortBy(blob, 'index_order').map((b) => {
        return {
          name: b.index_column,
          order: b.ascending ? 'ASC' : 'DESC'
        }
      })
      const item: TableIndex = {
        table, schema,
        id,
        name: indexName,
        unique,
        primary,
        columns
      }
      return item
    })

    return result
  }

  async listSchemas(filter?: SchemaFilterOptions): Promise<string[]> {
    const schemaFilter = buildSchemaFilter(filter);
    const sql = `
      SELECT schema_name
      FROM information_schema.schemata
      ${schemaFilter ? `WHERE ${schemaFilter}` : ''}
      ORDER BY schema_name
    `;

    const data = await this.driverExecuteSingle(sql);

    return data.rows.map((row) => row.schema_name);
  }

  async getTableReferences(table: string, schema: string = this._defaultSchema): Promise<string[]> {
    const sql = `
      SELECT ctu.table_name AS referenced_table_name
      FROM information_schema.table_constraints AS tc
      JOIN information_schema.constraint_table_usage AS ctu
      ON ctu.constraint_name = tc.constraint_name
      WHERE tc.constraint_type = 'FOREIGN KEY' AND tc.table_name = $1
      AND tc.table_schema = $2
    `;

    const params = [
      table,
      schema,
    ];

    const data = await this.driverExecuteSingle(sql, { params });

    return data.rows.map((row) => row.referenced_table_name);
  }

  async getTableKeys(table: string, schema: string = this._defaultSchema): Promise<TableKey[]> {
    const sql = `
      SELECT
        kcu.constraint_schema AS from_schema,
        kcu.table_name AS from_table,
        STRING_AGG(kcu.column_name, ',' ORDER BY kcu.ordinal_position) AS from_column,
        rc.unique_constraint_schema AS to_schema,
        tc.constraint_name,
        rc.update_rule,
        rc.delete_rule,
        (
          SELECT STRING_AGG(kcu2.column_name, ',' ORDER BY kcu2.ordinal_position)
          FROM information_schema.key_column_usage AS kcu2
          WHERE kcu2.constraint_name = rc.unique_constraint_name
        ) AS to_column,
        (
          SELECT kcu2.table_name
          FROM information_schema.key_column_usage AS kcu2
          WHERE kcu2.constraint_name = rc.unique_constraint_name LIMIT 1
        ) AS to_table
      FROM
        information_schema.key_column_usage AS kcu
      JOIN
        information_schema.table_constraints AS tc
      ON
        tc.constraint_name = kcu.constraint_name
      JOIN
        information_schema.referential_constraints AS rc
      ON
        rc.constraint_name = kcu.constraint_name
      WHERE
        tc.constraint_type = 'FOREIGN KEY' AND
        kcu.table_schema NOT LIKE 'pg_%' AND
        kcu.table_schema = $2 AND
        kcu.table_name = $1
      GROUP BY
        kcu.constraint_schema,
        kcu.table_name,
        rc.unique_constraint_schema,
        rc.unique_constraint_name,
        tc.constraint_name,
        rc.update_rule,
        rc.delete_rule;
    `;

    const params = [
      table,
      schema,
    ];

    const data = await this.driverExecuteSingle(sql, { params });

    return data.rows.map((row) => ({
      toTable: row.to_table,
      toSchema: row.to_schema,
      toColumn: row.to_column,
      fromTable: row.from_table,
      fromSchema: row.from_schema,
      fromColumn: row.from_column,
      constraintName: row.constraint_name,
      onUpdate: row.update_rule,
      onDelete: row.delete_rule
    }));
  }

  query(queryText: string): CancelableQuery {
    let pid: any = null;
    let canceling = false;
    const cancelable = createCancelablePromise(errors.CANCELED_BY_USER);

    return {
      execute: async (): Promise<NgQueryResult[]> => {
        const dataPid = await this.driverExecuteSingle('SELECT pg_backend_pid() AS pid');
        const rows = dataPid.rows

        pid = rows[0].pid;

        try {
          const data = await Promise.race([
            cancelable.wait(),
            this.executeQuery(queryText, {arrayMode: true}),
          ]);

          pid = null;

          if(!data) {
            return []
          }

          return data
        } catch (err) {
          if (canceling && err.code === pgErrors.CANCELED) {
            canceling = false;
            err.sqlectronError = 'CANCELED_BY_USER';
          }

          throw err;
        } finally {
          cancelable.discard();
        }
      },

      cancel: async (): Promise<void> => {
        if (!pid) {
          throw new Error('Query not ready to be canceled');
        }

        canceling = true;
        try {
          const data = await this.driverExecuteSingle(`SELECT pg_cancel_backend(${pid});`);

          const rows = data.rows

          if (!rows[0].pg_cancel_backend) {
            throw new Error(`Failed canceling query with pid ${pid}.`);
          }

          cancelable.cancel();
        } catch (err) {
          canceling = false;
          throw err;
        }
      },
    };
  }

  async executeQuery(queryText: string, options?: any): Promise<NgQueryResult[]> {
    const arrayMode: boolean = options?.arrayMode;
    const data = await this.driverExecuteMultiple(queryText, { arrayMode });

    const commands = this.identifyCommands(queryText).map((item) => item.type);

    return data.map((result, idx) => this.parseRowQueryResult(result, commands[idx], arrayMode));
  }

  async listDatabases(filter?: DatabaseFilterOptions): Promise<string[]> {
    const databaseFilter = buildDatabaseFilter(filter, 'datname');
    const sql = `
      SELECT datname
      FROM pg_database
      WHERE datistemplate = $1
      ${databaseFilter ? `AND ${databaseFilter}` : ''}
      ORDER BY datname
    `;

    const params = [false];

    const data = await this.driverExecuteSingle(sql, { params });

    return data.rows.map((row) => row.datname);
  }

  applyChangesSql(changes: TableChanges): string {
    return applyChangesSql(changes, this.knex)
  }

  async applyChanges(changes: TableChanges): Promise<any[]> {
    let results: TableUpdateResult[] = []

    await this.cacheConnection();
    
    await this.driverExecuteSingle('BEGIN')
    log.debug("Applying changes", changes)
    try {
      if (changes.inserts) {
        await this.insertRows(changes.inserts);
      }

      if (changes.updates) {
        results = await this.updateValues(changes.updates)
      }

      if (changes.deletes) {
        await this.deleteRows(changes.deletes)
      }

      await this.driverExecuteSingle('COMMIT')
    } catch (ex) {
      log.error("query exception: ", ex)
      await this.driverExecuteSingle('ROLLBACK');
      this.releaseCachedConnection();
      throw ex
    }

    this.releaseCachedConnection();
    return results
  }

  getQuerySelectTop(table: string, limit: number, schema: string = this._defaultSchema): string {
    return `SELECT * FROM ${wrapIdentifier(schema)}.${wrapIdentifier(table)} LIMIT ${limit}`;
  }

  async getTableProperties(table: string, schema: string = this._defaultSchema): Promise<TableProperties> {
    const identifier = this.wrapTable(table, schema)

    const statements = [
      `pg_indexes_size('${identifier}') as index_size`,
        `pg_relation_size('${identifier}') as table_size`,
        `obj_description('${identifier}'::regclass) as description`
    ]

    if (this.version.number < 90000) {
      statements[0] = `0 as index_size`
    }

    const sql = `SELECT ${statements.join(",")}`

    const detailsPromise =  this.driverExecuteSingle(sql);

    const triggersPromise = this.listTableTriggers(table, schema);
    const partitionsPromise = this.listTablePartitions(table, schema);

    const [
      result,
      indexes,
      relations,
      triggers,
      partitions,
      owner
    ] = await Promise.all([
      detailsPromise,
      this.listTableIndexes(table, schema),
      this.getTableKeys(table, schema),
      triggersPromise,
      partitionsPromise,
      this.getTableOwner(table, schema)
    ])

    const props = result.rows.length > 0 ? result.rows[0] : {}
    return {
      description: props.description,
      indexSize: Number(props.index_size),
      size: Number(props.table_size),
      indexes,
      relations,
      triggers,
      partitions,
      owner
    }
  }

  async getTableCreateScript(table: string, schema: string = this._defaultSchema): Promise<string> {
    // Reference http://stackoverflow.com/a/32885178
    const includesAttIdentify = this.version.number >= 100000;

    const sql = includesAttIdentify ? postgres10CreateScript : defaultCreateScript;
    const params = [
      table,
      schema,
    ];

    const data = await this.driverExecuteSingle(sql, { params });

    return data.rows.map((row) => row.createtable)[0];
  }

  async getViewCreateScript(view: string, schema: string = this._defaultSchema): Promise<string[]> {
    const qualifiedName = `${wrapIdentifier(schema)}.${wrapIdentifier(view)}`

    const createViewSql = `CREATE OR REPLACE VIEW ${qualifiedName} AS`;

    const sql = 'SELECT pg_get_viewdef($1::regclass, true)';

    const params = [qualifiedName];

    const data = await this.driverExecuteSingle(sql, { params });

    return data.rows.map((row) => `${createViewSql}\n${row.pg_get_viewdef}`);
  }

  async getRoutineCreateScript(routine: string, _type: string, schema: string = this._defaultSchema): Promise<string[]> {
    const sql = `
      SELECT pg_get_functiondef(p.oid)
      FROM pg_proc p
      LEFT JOIN pg_catalog.pg_namespace n ON n.oid = p.pronamespace
      WHERE proname = $1
      AND n.nspname = $2
    `;

    const params = [
      routine,
      schema,
    ];

    const data = await this.driverExecuteSingle(sql, { params });

    return data.rows.map((row) => row.pg_get_functiondef);
  }

  async truncateAllTables(schema: string = this._defaultSchema): Promise<void> {
    const sql = `
      SELECT quote_ident(table_name) as table_name
      FROM information_schema.tables
      WHERE table_schema = $1
      AND table_type NOT LIKE '%VIEW%'
    `;

    const params = [
      schema,
    ];

    const data = await this.driverExecuteSingle(sql, { params });
    const rows = data.rows

    const truncateAll = rows.map((row) => `
      TRUNCATE TABLE ${wrapIdentifier(schema)}.${wrapIdentifier(row.table_name)}
      RESTART IDENTITY CASCADE;
    `).join('');

    await this.driverExecuteMultiple(truncateAll);
  }

  async listMaterializedViews(filter?: FilterOptions): Promise<TableOrView[]> {
    if (this.version.number < 90003) {
      return []
    }

    const schemaFilter = buildSchemaFilter(filter, 'schemaname')
    const sql = `
      SELECT
        schemaname as schema,
        matviewname as name
      FROM pg_matviews
      ${schemaFilter ? `WHERE ${schemaFilter}`: ''}
      order by schemaname, matviewname;
    `

    try {
      const data = await this.driverExecuteSingle(sql);
      return data.rows;
    } catch (error) {
      log.warn("Unable to fetch materialized views", error)
      return []
    }
  }

  async getPrimaryKey(table: string, schema: string = this._defaultSchema): Promise<string> {
    const keys = await this.getPrimaryKeys(table, schema)
    return keys.length === 1 ? keys[0].columnName : null
  }

  async getPrimaryKeys(table: string, schema: string = this._defaultSchema): Promise<PrimaryKeyColumn[]> {
    const tablename = PD.escapeString(this.tableName(table, schema), true)
    const query = `
      SELECT
        a.attname as column_name,
        format_type(a.atttypid, a.atttypmod) AS data_type,
        a.attnum as position
      FROM   pg_index i
      JOIN   pg_attribute a ON a.attrelid = i.indrelid
                          AND a.attnum = ANY(i.indkey)
      WHERE  i.indrelid = ${tablename}::regclass
      AND    i.indisprimary
      ORDER BY a.attnum
    `
    const data = await this.driverExecuteSingle(query)
    if (data.rows) {
      return data.rows.map((r) => ({
        columnName: r.column_name,
        position: r.position
      }))
    } else {
      return []
    }
  }

  async getTableLength(table: string, schema: string = this._defaultSchema): Promise<number> {
    const tableType = await this.getEntityType(table, schema)
    const forceSlow = !tableType || tableType !== 'BASE_TABLE'
    const { countQuery, params } = this.buildSelectTopQueries({ table, schema, filters: undefined, version: this.version, forceSlow})
    const countResults = await this.driverExecuteSingle(countQuery, { params: params })
    const rowWithTotal = countResults.rows.find((row: any) => { return row.total })
    const totalRecords = rowWithTotal ? rowWithTotal.total : 0
    return totalRecords
  }

  async selectTop(table: string, offset: number, limit: number, orderBy: OrderBy[], filters: string | TableFilter[], schema: string = this._defaultSchema, selects?: string[]): Promise<TableResult> {
    const qs = await this._selectTopSql(table, offset, limit, orderBy, filters, schema, selects)
    const result = await this.driverExecuteSingle(qs.query, { params: qs.params })
    return {
      result: result.rows,
      fields: result.fields.map(f => f.name)
    }
  }

  async selectTopSql(table: string, offset: number, limit: number, orderBy: OrderBy[], filters: string | TableFilter[], schema: string = this._defaultSchema, selects?: string[]): Promise<string> {
    const qs = await this._selectTopSql(table, offset, limit, orderBy, filters, schema, selects, true)
    return qs.query
  }

  async selectTopStream(table: string, orderBy: OrderBy[], filters: string | TableFilter[], chunkSize: number, schema: string = this._defaultSchema): Promise<StreamResults> {
    const qs = this.buildSelectTopQueries({
      table, orderBy, filters, version: this.version, schema
    })
    // const cursor = new Cursor(qs.query, qs.params)
    const countResults = await this.driverExecuteSingle(qs.countQuery, {params: qs.params})
    const rowWithTotal = countResults.rows.find((row: any) => { return row.total })
    const totalRecords = rowWithTotal ? Number(rowWithTotal.total) : 0
    const columns = await this.listTableColumns(table, schema)

    const cursorOpts = {
      query: qs.query,
      params: qs.params,
      conn: this.conn,
      chunkSize
    }

    return {
      totalRows: totalRecords,
      columns,
      cursor: new PsqlCursor(cursorOpts)
    }
  }

  async queryStream(query: string, chunkSize: number): Promise<StreamResults> {
    const cursorOpts = {
      query: query,
      params: [],
      conn: this.conn,
      chunkSize
    }

    return {
      totalRows: undefined, // totalRecords,
      columns: undefined, // columns,
      cursor: new PsqlCursor(cursorOpts)
    }
  }

  wrapIdentifier(value: string): string {
    if (value === '*') return value;
    const matched = value.match(/(.*?)(\[[0-9]\])/); // eslint-disable-line no-useless-escape
    if (matched) return this.wrapIdentifier(matched[1]) + matched[2];
    return `"${value.replaceAll(/"/g, '""')}"`;
  }

  async setTableDescription(table: string, description: string, schema: string = this._defaultSchema): Promise<string> {
    const identifier = this.wrapTable(table, schema)
    const comment  = escapeString(description)
    const sql = `COMMENT ON TABLE ${identifier} IS '${comment}'`
    await this.driverExecuteSingle(sql)
    const result = await this.getTableProperties(table, schema)
    return result?.description
  }

  async dropElement(elementName: string, typeOfElement: DatabaseElement, schema: string = this._defaultSchema): Promise<void> {
    const sql = `DROP ${PD.wrapLiteral(DatabaseElement[typeOfElement])} ${this.wrapIdentifier(schema)}.${this.wrapIdentifier(elementName)}`

    await this.driverExecuteSingle(sql)
  }

  async truncateElement(elementName: string, typeOfElement: DatabaseElement, schema: string = this._defaultSchema): Promise<void> {
    const sql = `TRUNCATE ${PD.wrapLiteral(typeOfElement)} ${wrapIdentifier(schema)}.${wrapIdentifier(elementName)}`

    await this.driverExecuteSingle(sql)
  }

  async duplicateTable(tableName: string, duplicateTableName: string, schema: string = this._defaultSchema): Promise<void> {
    const sql = this.duplicateTableSql(tableName, duplicateTableName, schema);

    await this.driverExecuteSingle(sql);
  }

  duplicateTableSql(tableName: string, duplicateTableName: string, schema: string = this._defaultSchema): string {
    const sql = `
      CREATE TABLE ${wrapIdentifier(schema)}.${wrapIdentifier(duplicateTableName)} AS
      SELECT * FROM ${wrapIdentifier(schema)}.${wrapIdentifier(tableName)}
    `;

    return sql;
  }

  async listCharsets(): Promise<string[]> {
    return PD.charsets
  }

  async getDefaultCharset(): Promise<string> {
    return 'UTF8'
  }

  async listCollations(_charset: string): Promise<string[]> {
    return []
  }

  async createDatabase(databaseName: string, charset: string, _collation: string): Promise<void> {
    const { number: versionAsInteger } = this.version;

    let sql = `create database ${wrapIdentifier(databaseName)} encoding ${wrapIdentifier(charset)}`;

    // postgres 9 seems to freak out if the charset isn't wrapped in single quotes and also requires the template https://www.postgresql.org/docs/9.3/sql-createdatabase.html
    // later version don't seem to care
    if (versionAsInteger < 100000) {
      sql = `create database ${wrapIdentifier(databaseName)} encoding '${charset}' template template0`;
    }

    await this.driverExecuteSingle(sql)
  }

  createDatabaseSQL(): string {
    throw new Error('Method not implemented.');
  }

  
  alterPartitionSql(payload: AlterPartitionsSpec): string {
    const { table } = payload;
    const builder = new PostgresqlChangeBuilder(table);
    const creates = builder.createPartitions(payload.adds);
    const alters = builder.alterPartitions(payload.alterations);
    const detaches = builder.detachPartitions(payload.detaches);
    return [creates, alters, detaches].filter((f) => !!f).join(";")
  }

  async alterPartition(payload: AlterPartitionsSpec): Promise<void> {
    const query = this.alterPartitionSql(payload)
    await this.driverExecuteSingle(query);
  }


  async getMaterializedViewCreateScript(view: string, schema: string) {
    const createViewSql = `CREATE OR REPLACE MATERIALIZED VIEW ${wrapIdentifier(schema)}.${view} AS`;

    const sql = 'SELECT pg_get_viewdef($1::regclass, true)';

    const params = [view];

    const data = await this.driverExecuteSingle(sql, { params });

    return data.rows.map((row) => `${createViewSql}\n${row.pg_get_viewdef}`);
  }

  async importData(sql: string): Promise<any> {
    const fullQuery = joinQueries([
      'BEGIN', sql, 'COMMIT'
    ]);
    try {
      return await this.driverExecuteSingle(fullQuery);
    } catch (ex) {
      log.error("importData", fullQuery, ex);
      await this.driverExecuteSingle('ROLLBACK');
      throw ex;
    }
  }

  getImportSQL(importedData: TableInsert[], isTruncate: boolean): string {
    const { schema, table } = importedData[0];
    const queries = [];
    if (isTruncate) {
      queries.push(`TRUNCATE TABLE ${this.wrapIdentifier(schema)}.${this.wrapIdentifier(table)}`);
    }

    queries.push(buildInsertQueries(this.knex, importedData).join(';'));
    return joinQueries(queries);
  }

  protected async rawExecuteQuery(q: string, options: any): Promise<QueryResult | QueryResult[]> {
    let release = true;
    let connection: PoolClient;
    if (this.runWithConnection) {
      release = false;
      connection = this.runWithConnection.connection;
    } else {
      connection = isConnection(this.conn) ? this.conn.connection : await this.conn.pool.connect();
    }

    const value =  await this.runQuery(connection, q, options)
    if (release) {
      connection.release();
    }
    return value;
  }

  // ************************************************************************************
  // PUBLIC FOR TESTING
  // ************************************************************************************

  parseFields(fields: any[], rowResults: boolean) {
    return fields.map((field, idx) => {
      field.dataType = dataTypes[field.dataTypeID] || 'user-defined'
      field.id = rowResults ? `c${idx}` : field.name
      return field
    })
  }

  parseRowQueryResult(data: QueryResult, command: string, rowResults: boolean): NgQueryResult {
    const fields = this.parseFields(data.fields, rowResults)
    const fieldIds = fields.map(f => f.id)
    const isSelect = data.command === 'SELECT';
    const rowCount = data.rowCount || data.rows?.length || 0
    return {
      command: command || data.command,
      rows: rowResults ? data.rows.map(r => _.zipObject(fieldIds, r)) : data.rows,
      fields: fields,
      rowCount: rowCount,
      affectedRows: !isSelect && !isNaN(data.rowCount) ? data.rowCount : undefined,
    };
  }

  buildSelectTopQueries(options: STQOptions): STQResults {
    const filters = options.filters
    const orderBy = options.orderBy
    const selects = options.selects ?? ['*']
    let orderByString = ""
    let filterString = ""
    let params: (string | string[])[] = []

    if (orderBy && orderBy.length > 0) {
      orderByString = "ORDER BY " + (orderBy.map((item) => {
        if (_.isObject(item)) {
          return `${wrapIdentifier(item.field)} ${item.dir.toUpperCase()}`
        } else {
          return wrapIdentifier(item)
        }
      })).join(",")
    }

    if (_.isString(filters)) {
      filterString = `WHERE ${filters}`
    } else if (filters && filters.length > 0) {
      let paramIdx = 1
      const allFilters = filters.map((item) => {
        if (item.type === 'in' && _.isArray(item.value)) {
          const values = item.value.map((v, idx) => {
            return options.inlineParams
              ? knex.raw('?', [v]).toQuery()
              : `$${paramIdx + idx}`
          })
          paramIdx += values.length
          return `${wrapIdentifier(item.field)} ${item.type.toUpperCase()} (${values.join(',')})`
        }
        const value = options.inlineParams
          ? knex.raw('?', [item.value]).toQuery()
          : `$${paramIdx}`
        paramIdx += 1
        return `${wrapIdentifier(item.field)} ${item.type.toUpperCase()} ${value}`
      })
      filterString = "WHERE " + joinFilters(allFilters, filters)

      params = filters.flatMap((item) => {
        return _.isArray(item.value) ? item.value : [item.value]
      })
    }

    const selectSQL = `SELECT ${selects.join(', ')}`
    const baseSQL = `
      FROM ${wrapIdentifier(options.schema)}.${wrapIdentifier(options.table)}
      ${filterString}
    `

    // if we're not filtering data we want the optimized approximation of row count
    // rather than a legit row count.
    const countQuery = this.countQuery(options, baseSQL);

    const query = `
      ${selectSQL} ${baseSQL}
      ${orderByString}
      ${_.isNumber(options.limit) ? `LIMIT ${options.limit}` : ''}
      ${_.isNumber(options.offset) ? `OFFSET ${options.offset}` : ''}
      `
    return {
      query, countQuery, params
    }
  }
  // ************************************************************************************
  // PROTECTED HELPER FUNCTIONS
  // ************************************************************************************

  protected countQuery(options: STQOptions, baseSQL: string): string {
    // This comes from this PR, it provides approximate counts for PSQL
    // https://github.com/beekeeper-studio/beekeeper-studio/issues/311#issuecomment-788325650
    // however not using the complex query, just the simple one from the psql docs
    // https://wiki.postgresql.org/wiki/Count_estimate
    // however it doesn't work in redshift or cockroach.
    const tuplesQuery = `
      SELECT
        reltuples as total
      FROM
        pg_class
      where
          oid = '${wrapIdentifier(options.schema)}.${wrapIdentifier(options.table)}'::regclass
    `;

    return !options.filters && !options.forceSlow ? tuplesQuery : `SELECT count(*) as total ${baseSQL}`;
  }

  protected tableName(table: string, schema: string = this._defaultSchema): string{
    return schema ? `${PD.wrapIdentifier(schema)}.${PD.wrapIdentifier(table)}` : PD.wrapIdentifier(table);
  }

  protected wrapTable(table: string, schema: string = this._defaultSchema) {
    if (!schema) return wrapIdentifier(table);
    return `${wrapIdentifier(schema)}.${wrapIdentifier(table)}`;
  }

  protected async getTableOwner(table: string, schema: string) {
    const sql = `select tableowner from pg_catalog.pg_tables where tablename = $1 and schemaname = $2`
    const result = await this.driverExecuteSingle(sql, { params: [table, schema]});
    return result.rows[0]?.tableowner;
  }

  protected async configDatabase(server: IDbConnectionServer, database: { database: string}) {
    const config: PoolConfig = {
      host: server.config.host,
      port: server.config.port || undefined,
      password: server.config.password || undefined,
      database: database.database,
      max: 8, // max idle connections per time (30 secs)
      connectionTimeoutMillis: globals.psqlTimeout,
      idleTimeoutMillis: globals.psqlIdleTimeout,
    };

    return this.configurePool(config, server, null);
  }

  protected configurePool(config: PoolConfig, server: IDbConnectionServer, tempUser: string) {
    if (tempUser) {
      config.user = tempUser
    } else if (server.config.user) {
      config.user = server.config.user
    } else if (server.config.osUser) {
      config.user = server.config.osUser
    }

    if(server.config.socketPathEnabled) {
      config.host = server.config.socketPath;
      config.port = null;
      return config;
    }

    if (server.sshTunnel) {
      config.host = server.config.localHost;
      config.port = server.config.localPort;
    }

    if (server.config.ssl) {

      config.ssl = { }

      if (server.config.sslCaFile) {
        config.ssl.ca = readFileSync(server.config.sslCaFile);
      }

      if (server.config.sslCertFile) {
        config.ssl.cert = readFileSync(server.config.sslCertFile);
      }

      if (server.config.sslKeyFile) {
        config.ssl.key = readFileSync(server.config.sslKeyFile);
      }
      if (!config.ssl.key && !config.ssl.ca && !config.ssl.cert) {
        // TODO: provide this as an option in settings
        // not per-connection
        // How it works:
        // if false, cert can be self-signed
        // if true, has to be from a public CA
        // Heroku certs are self-signed.
        // if you provide ca/cert/key files, it overrides this
        config.ssl.rejectUnauthorized = false
      } else {
        config.ssl.rejectUnauthorized = server.config.sslRejectUnauthorized
      }
    }
    return config;
  }

  protected async getTypes(): Promise<any> {
    let sql = `
      SELECT      n.nspname as schema, t.typname as typename, t.oid::int4 as typeid
      FROM        pg_type t
      LEFT JOIN   pg_catalog.pg_namespace n ON n.oid = t.typnamespace
      WHERE       (t.typrelid = 0 OR (SELECT c.relkind = 'c' FROM pg_catalog.pg_class c WHERE c.oid = t.typrelid))
      AND     n.nspname NOT IN ('pg_catalog', 'information_schema')
    `
    if (this.version.number < 80300) {
      sql += ` AND     t.typname !~ '^_';`;
    } else {
      sql += ` AND     NOT EXISTS(SELECT 1 FROM pg_catalog.pg_type el WHERE el.oid = t.typelem AND el.typarray = t.oid);`;
    }

    const data = await this.driverExecuteSingle(sql);
    const result: any = {}
    data.rows.forEach((row: any) => {
      result[row.typeid] = row.typename
    })
    _.merge(result, _.invert(pg.types.builtins))
    result[1009] = 'array'
    return result
  }

  // ************************************************************************************
  // PRIVATE HELPER FUNCTIONS
  // NOTE (@day): some of this may need to be protected so redshift and cockroach have access to them
  // ************************************************************************************

  private async cacheConnection() {
    this.runWithConnection = {
      connection: await this.conn.pool.connect()
    };
  }

  private releaseCachedConnection() {
    this.runWithConnection.connection.release();
    this.runWithConnection = null;
  }

  private async runQuery(connection: PoolClient, query: string, options: any): Promise<QueryResult | QueryResult[]> {
    const args = {
      text: query,
      values: options.params,
      multiResult: options.multiple,
      rowMode: options.arrayMode ? 'array' : undefined
    };

    // node-postgres has support for Promise query
    // but that always returns the "fields" property empty
    return new Promise((resolve, reject) => {
      log.info('RUNNING', query, options.params);
      connection.query(args, (err: Error, data: QueryResult | QueryResult[]) => {
        if (err) return reject(err);
        let qr: QueryResult | QueryResult[];
        if (args.multiResult) {
          qr = Array.isArray(data) ? data : [data];
        } else {
          qr = Array.isArray(data) ? data[0] : data;
        }
        resolve(qr);
      });
    });
  }

  private async insertRows(rawInserts: TableInsert[]) {
    const columnsList = await Promise.all(rawInserts.map((insert) => {
      return this.listTableColumns(insert.table, insert.schema);
    }));

    const fixedInserts = rawInserts.map((insert, idx) => {
      const result = { ...insert};
      const columns = columnsList[idx];
      result.data = result.data.map((obj) => {
        return _.mapValues(obj, (value, key) => {
          const column = columns.find((c) => c.columnName === key);
          // fix: we used to serialize arrays before this, now we pass them as
          // json arrays properly
          return this.normalizeValue(value, column.dataType);
        })
      })
      return result;
    })

    await this.driverExecuteSingle(buildInsertQueries(this.knex, fixedInserts).join(";"));

    return true;
  }

  private async updateValues(rawUpdates: TableUpdate[]): Promise<TableUpdateResult[]> {
    const updates = rawUpdates.map((update) => {
      const result = { ...update };
      result.value = this.normalizeValue(update.value, update.columnType);
      return result;
    })
    log.info("applying updates", updates);
    let results: TableUpdateResult[] = [];
    await this.driverExecuteSingle(buildUpdateQueries(this.knex, updates).join(";"));
    // NOTE (@day): this could be a weird issue, we shall see
    const data = await this.driverExecuteSingle(buildSelectQueriesFromUpdates(this.knex, updates).join(";"));
    results = [data.rows[0]];

    return results;
  }

  private async deleteRows(deletes: TableDelete[]) {
    await this.driverExecuteSingle(buildDeleteQueries(this.knex, deletes).join(";"));

    return true
  }

  /**
   * Gets the version details for the connection.
   *
   * Example version strings:
   * CockroachDB CCL v1.1.0 (linux amd64, built 2017/10/12 14:50:18, go1.8.3)
   * CockroachDB CCL v20.1.1 (x86_64-unknown-linux-gnu, built 2020/05/19 14:46:06, go1.13.9)
   *
   * PostgreSQL 9.4.26 on x86_64-pc-linux-gnu (Debian 9.4.26-1.pgdg90+1), compiled by gcc (Debian 6.3.0-18+deb9u1) 6.3.0 20170516, 64-bit
   * PostgreSQL 12.3 (Debian 12.3-1.pgdg100+1) on x86_64-pc-linux-gnu, compiled by gcc (Debian 8.3.0-6) 8.3.0, 64-bit
   *
   * PostgreSQL 8.0.2 on i686-pc-linux-gnu, compiled by GCC gcc (GCC) 3.4.2 20041017 (Red Hat 3.4.2-6.fc3), Redshift 1.0.12103
   */
  private async getVersion(): Promise<VersionInfo> {
    const { version } = (await this.driverExecuteSingle("select version()")).rows[0]

    if (!version) {
      return {
        version: '',
        number: 0,
        hasPartitions: false
      }
    }

    const isCockroach = version.toLowerCase().includes('cockroachdb')
    const isRedshift = version.toLowerCase().includes('redshift')
    const isPostgres = !isCockroach && !isRedshift
    const number = parseInt(
        version.split(" ")[isPostgres ? 1 : 2].replace(/(^v)|(,$)/ig, '').split(".").map((s: string) => s.padStart(2, "0")).join("").padEnd(6, "0"),
        10
      );
    return {
      version,
      number,
      hasPartitions: (isPostgres && number >= 100000), //for future cochroach support?: || (isCockroach && number >= 200070)
    }
  }



  private async getEntityType(
    table: string,
    schema: string
  ): Promise<string | null> {
    const query = `
      select table_type as tt from information_schema.tables
      where table_name = $1 and table_schema = $2
      `
    const result = await this.driverExecuteSingle(query, { params: [table, schema]})
    return result.rows[0]? result.rows[0]['tt'] : null
  }

  private async _selectTopSql(
    table: string,
    offset: number,
    limit: number,
    orderBy: OrderBy[],
    filters: TableFilter[] | string,
    schema = "public",
    selects = ["*"],
    inlineParams?: boolean,
  ): Promise<STQResults> {
    return this.buildSelectTopQueries({
      table,
      offset,
      limit,
      orderBy,
      filters,
      selects,
      schema,
      version: this.version,
      inlineParams
    })
  }





  // If a type starts with an underscore - it's an array
  // so we need to turn the string representation back to an array
  // if a type is BYTEA, decodes BASE64 URL encoded to hex
  private normalizeValue(value: string, columnType: string) {
    if (columnType?.startsWith('_') && _.isString(value)) {
      return JSON.parse(value)
    } else if (columnType === 'bytea' && value) {
      return '\\x' + base64.decode(value, 'hex')
    }
    return value
  }

  private async getSchema() {
    const sql = 'SELECT CURRENT_SCHEMA() AS schema';

    const data = await this.driverExecuteSingle(sql);
    return data.rows[0].schema;
  }

  private identifyCommands(queryText: string) {
    try {
      return identify(queryText);
    } catch (err) {
      return [];
    }
  }

}


/**
 * Do not convert DATE types to JS date.
 * It ignores of applying a wrong timezone to the date.
 *
 * See also: https://github.com/brianc/node-postgres/issues/285
 * (and note that the code refrenced in /lib/textParsers.js has been broken out into it own module
 * so it now lives in https://github.com/brianc/node-pg-types/blob/master/lib/textParsers.js#L175)
 *
 * TODO: do not convert as well these same types with array (types 1115, 1182, 1185)
 */
pg.types.setTypeParser(pg.types.builtins.DATE,        'text', (val) => val); // date
pg.types.setTypeParser(pg.types.builtins.TIMESTAMP,   'text', (val) => val); // timestamp without timezone
pg.types.setTypeParser(pg.types.builtins.TIMESTAMPTZ, 'text', (val) => val); // timestamp
pg.types.setTypeParser(pg.types.builtins.INTERVAL,    'text', (val) => val); // interval (Issue #1442 "BUG: INTERVAL columns receive wrong value when cloning row)

/**
 * Convert BYTEA type encoded to hex with '\x' prefix to BASE64 URL (without '+' and '=').
 */
pg.types.setTypeParser(17, 'text', (val) => val ? base64.encode(val.substring(2), 'hex') : '');

export function wrapIdentifier(value: string): string {
  if (value === '*') return value;
  const matched = value.match(/(.*?)(\[[0-9]\])/); // eslint-disable-line no-useless-escape
  if (matched) return wrapIdentifier(matched[1]) + matched[2];
  return `"${value.replaceAll(/"/g, '""')}"`;
}<|MERGE_RESOLUTION|>--- conflicted
+++ resolved
@@ -79,11 +79,8 @@
   
   constructor(server: IDbConnectionServer, database: IDbConnectionDatabase) {
     super(knex, postgresContext, server, database);
-<<<<<<< HEAD
-=======
     this.dialect = 'psql';
     this.readOnlyMode = server?.config?.readOnlyMode || false;
->>>>>>> 66cdb066
   }
 
   versionString(): string {
@@ -113,11 +110,7 @@
     if (!this.server && !this.database) {
       return;
     }
-<<<<<<< HEAD
-    super.connect();
-=======
     await super.connect();
->>>>>>> 66cdb066
  
     const dbConfig = await this.configDatabase(this.server, this.database);
 
@@ -135,11 +128,7 @@
   async disconnect(): Promise<void> {
     this.conn.pool.end();
 
-<<<<<<< HEAD
-    super.disconnect();
-=======
     await super.disconnect();
->>>>>>> 66cdb066
   }
 
   async listTables(filter?: FilterOptions): Promise<TableOrView[]> {

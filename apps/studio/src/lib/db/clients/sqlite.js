--- conflicted
+++ resolved
@@ -102,13 +102,10 @@
     // delete stuff
     dropElement: (elementName, typeOfElement) => dropElement(conn, elementName, typeOfElement),
     truncateElement: (elementName) => truncateElement(conn, elementName),
-<<<<<<< HEAD
 
     // duplicate table
     duplicateTableSql: (tableName, dublicateTableName) => duplicateTableSql(tableName, dublicateTableName),
     duplicateTable: (tableName, dublicateTableName) => duplicateTable(conn, tableName, dublicateTableName)
-=======
->>>>>>> 3db7f52f
   };
 }
 

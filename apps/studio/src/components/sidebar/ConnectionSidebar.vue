--- conflicted
+++ resolved
@@ -1,5 +1,6 @@
 <template>
   <div class="sidebar-wrap row">
+
     <!-- QUICK CONNECT -->
     <div class="tab-content flex-col expand">
       <div class="btn-wrap quick-connect">
@@ -8,8 +9,8 @@
           class="btn btn-flat btn-icon btn-block"
           @click.prevent="$emit('create')"
         >
-          <i class="material-icons">add</i>
-          <span>New Connection</span>
+        <i class="material-icons">add</i>
+        <span>New Connection</span>
         </a>
       </div>
 
@@ -50,35 +51,20 @@
         <hr v-if="!noPins"> <!-- fake gutter for split.js -->
 
         <!-- Saved Connections -->
-        <div
-          class="list saved-connection-list expand"
-          ref="savedConnectionList"
-        >
+        <div class="list saved-connection-list expand" ref="savedConnectionList">
           <div class="list-group">
             <div class="list-heading">
               <div class="flex">
                 <div class="sub row flex-middle noselect">
-                  Saved <span class="badge">{{ (connectionConfigs || []).length }}</span>
+                  Saved <span class="badge">{{(connectionConfigs || []).length}}</span>
                 </div>
-                <span class="expand" />
+                <span class="expand"></span>
                 <div class="actions">
-                  <a
-                    v-if="isCloud"
-                    @click.prevent="importFromLocal"
-                    title="Import connections from local workspace"
-                  ><i class="material-icons">save_alt</i></a>
+                  <a v-if="isCloud" @click.prevent="importFromLocal" title="Import connections from local workspace"><i class="material-icons">save_alt</i></a>
                   <a @click.prevent="refresh"><i class="material-icons">refresh</i></a>
                   <sidebar-sort-buttons v-model="sort" :sortOptions="sortables" />
                 </div>
-<<<<<<< HEAD
-                <x-button
-                  class="actions-btn btn btn-link btn-small"
-                  title="Sort By"
-                >
-                  <!-- <span>{{sortables[this.sortOrder]}}</span> -->
-=======
                 <!-- <x-button class="actions-btn btn btn-link btn-small" v-tooltip="`Sorted by ${sortables[sortOrder]}`">
->>>>>>> add4905b
                   <i class="material-icons-outlined">sort</i>
                   <x-menu style="--target-align: right;">
                     <x-menuitem
@@ -94,42 +80,21 @@
                 </x-button> -->
               </div>
             </div>
-            <error-alert
-              :error="error"
-              v-if="error"
-              title="Problem loading connections"
-              @close="error = null"
-              :closable="true"
-            />
+            <error-alert :error="error" v-if="error" title="Problem loading connections" @close="error = null" :closable="true" />
             <sidebar-loading v-else-if="loading" />
-            <div
-              v-else-if="empty"
-              class="empty"
-            >
-              <div class="empty-title">
-                No Saved Connections
-              </div>
-              <div
-                class="empty-actions"
-                v-if="isCloud"
-              >
-                <a
-                  class="btn btn-flat btn-block btn-icon"
-                  @click.prevent="importFromLocal"
-                  title="Import connections from local workspace"
-                ><i class="material-icons">save_alt</i> Import</a>
+            <div v-else-if="empty" class="empty">
+              <div class="empty-title">No Saved Connections</div>
+              <div class="empty-actions" v-if="isCloud">
+                <a class="btn btn-flat btn-block btn-icon" @click.prevent="importFromLocal" title="Import connections from local workspace"><i class="material-icons">save_alt</i> Import</a>
               </div>
             </div>
-            <nav
-              v-else
-              class="list-body"
-            >
+            <nav v-else class="list-body">
               <sidebar-folder
                 v-for="{ folder, connections } in foldersWithConnections"
                 :key="`${folder.id}-${connections.length}`"
                 :title="`${folder.name} (${connections.length})`"
                 placeholder="No Items"
-                :expanded-initially="true"
+                :expandedInitially="true"
               >
                 <connection-list-item
                   v-for="c in connections"
@@ -142,10 +107,10 @@
                   @remove="remove"
                   @duplicate="duplicate"
                   @doubleClick="connect"
-                />
+                >
+                </connection-list-item>
               </sidebar-folder>
-              <connection-list-item
-                v-for="c in lonelyConnections"
+              <connection-list-item v-for="c in lonelyConnections"
                 :key="c.id"
                 :config="c"
                 :selectedConfig="selectedConfig"
@@ -155,6 +120,7 @@
                 @remove="remove"
                 @duplicate="duplicate"
                 @doubleClick="connect"
+
               />
             </nav>
           </div>
@@ -163,28 +129,26 @@
         <hr> <!-- Fake gutter for split.js -->
 
         <!-- Recent Connections -->
-        <div
-          class="list recent-connection-list expand"
-          ref="recentConnectionList"
-        >
+        <div class="list recent-connection-list expand" ref="recentConnectionList">
           <div class="list-group">
             <div class="list-heading">
               <div class="sub row flex-middle noselect">
-                Recent <span class="badge">{{ usedConfigs.length }}</span>
+                Recent <span class="badge">{{usedConfigs.length}}</span>
               </div>
             </div>
             <nav class="list-body">
-              <connection-list-item
-                v-for="c in usedConfigs"
-                :key="c.id"
-                :config="c"
-                :selected-config="selectedConfig"
-                :is-recent-list="true"
-                :show-duplicate="false"
-                @edit="edit"
-                @remove="removeUsedConfig"
-                @doubleClick="connect"
-              />
+                <connection-list-item
+                  v-for="c in usedConfigs"
+                  :key="c.id"
+                  :config="c"
+                  :selectedConfig="selectedConfig"
+                  :isRecentList="true"
+                  :showDuplicate="false"
+                  @edit="edit"
+                  @remove="removeUsedConfig"
+                  @doubleClick="connect"
+                >
+                </connection-list-item>
             </nav>
           </div>
         </div>

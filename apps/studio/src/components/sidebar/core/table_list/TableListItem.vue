<template>
  <div
    class="list-item"
    @contextmenu="$emit('contextmenu', $event)"
  >
    <a
      class="list-item-btn"
      role="button"
      :class="{'active': active, 'selected': selected,'open': showColumns }"
    >
      <span
        @contextmenu.prevent.stop=""
        class="btn-fab open-close"
        @mousedown.prevent="toggleColumns"
      >
        <i class="dropdown-icon material-icons">keyboard_arrow_right</i>
      </span>
<<<<<<< HEAD
      <span
        class="item-wrapper flex flex-middle expand"
        @dblclick.prevent="openTable"
        @mousedown="selectItem"
      >
        <div
          :title="draggable ? 'drag me!' : ''"
          class="table-item-wrapper drag-handle"
          :class="{ 'draggable': draggable }"
        >
          <table-icon
            :table="table"
            class="table-icon"
          />
          <i
            class="material-icons item-icon dh"
            v-if="draggable"
          >menu</i>
        </div>
        <span
          class="table-name truncate"
          :title="table.name"
        >{{ table.name }}</span>
=======
      <span class="item-wrapper flex flex-middle expand" @dblclick.prevent="openTable" @mousedown="selectItem">
        <span :title="draggable ? 'drag me!' : ''" class="table-item-wrapper" :class="{ 'draggable': draggable, 'drag-handle': draggable }">
          <table-icon :table="table" class="table-icon" />
          <i class="material-icons item-icon dh" v-if="draggable">menu</i>
        </span>
        <span class="table-name truncate" :title="table.name">{{table.name}}</span>
>>>>>>> add4905b
      </span>
      <span
        class="actions"
        :class="{'pinned': pinned}"
      >
        <span
          v-if="!pinned"
          @mousedown.prevent.stop="pin"
          class="btn-fab pin"
          :title="'Pin'"
        ><i class="bk-pin" /></span>
        <span
          v-if="pinned"
          @mousedown.prevent.stop="unpin"
          class="btn-fab unpin"
          :title="'Unpin'"
        ><i class="material-icons">clear</i></span>
        <span
          v-if="pinned"
          @mousedown.prevent.stop="unpin"
          class="btn-fab pinned"
        >
          <i
            class="bk-pin"
            :title="'Unpin'"
          />
          <i class="material-icons">clear</i>
        </span>
      </span>
    </a>
    <div
      v-if="showColumns"
      class="sub-items"
    >
      <p
        class="sub-item"
        v-if="!columnsLoading && table.columns.length === 0"
      >
        No Columns
      </p>
      <span
        v-else-if="table.columns.length > 0"
        :key="c.columnName"
        v-for="(c, i) in table.columns"
        class="sub-item"
      >
        <span
          class="title truncate"
          ref="title"
          @click="selectColumn(i)"
        >{{ c.columnName }}</span>
        <span
          class="badge"
          :class="c.dataType"
        ><span>{{ c.dataType }}</span></span>
      </span>
      <p
        class="sub-item"
        v-else
      >
        {{ columnsLoading }}
      </p>
    </div>
  </div>
</template>

<style lang="scss" scoped="true">
  .sub-item {
    .title {
      user-select: text;
      cursor: pointer;
    }
  }
  .drag-handle.draggable {
    .dh {
      display: none;
    }
    &:hover {
      .dh {
        display: inline-block;
      }
      .table-icon {
        display: none;
      }
    }
  }

</style>

<script type="text/javascript">

import { mapGetters, mapState } from 'vuex'
import _ from 'lodash'
import { AppEvent } from '../../../../common/AppEvent'
import { uuidv4 } from '../../../../lib/uuid'
import TableIcon from '@/components/common/TableIcon.vue'
	export default {
		props: ["connection", "table", "noSelect", "forceExpand", "forceCollapse", "container", "pinned", "draggable"],
    components: { TableIcon },
    mounted() {
      this.showColumns = !!this.table.showColumns
    },
    data() {
      return {
        showColumns: false,
        id: uuidv4(),
        clickState: {
          timer: null,
          openClicks: 0,
          delay: 500
        },
      }
    },
    watch: {
      forceExpand() {
        if (this.forceExpand) {
          this.showColumns = true
        }
      },
      forceCollapse() {
        if (this.forceCollapse) {
          this.showColumns = false
        }
      },
      showColumns() {
        this.table.showColumns = this.showColumns
      },
      active() {
        if (this.selected && !this.noSelect) {
          let shouldScroll = true
          if (this.container) {
            const box = this.$el.getBoundingClientRect()
            const parentBox = this.container.getBoundingClientRect()
            shouldScroll = !(box.top > parentBox.top && box.bottom <= parentBox.bottom)
          }
          if (shouldScroll) {
            this.$el.scrollIntoView()
          }
        }
      }
    },
    computed: {
      supportsDDL() {
        return ['table', 'view'].includes(this.table.entityType)
      },
      iconClass() {
        const result = {}
        result[`${this.table.entityType}-icon`] = true
        return result
      },
      title() {
        return _.startCase(this.table.entityType)
      },
      selected() {
        return this.selectedSidebarItem === this.id
      },
      active() {
        const tableSelected = this.activeTab && this.activeTab.table &&
          this.activeTab.table.name === this.table.name &&
          this.activeTab.table.schema === this.table.schema

        return tableSelected
      },
      ...mapGetters(['selectedSidebarItem']),
      ...mapState(['activeTab', 'database', 'config', 'columnsLoading'])
    },
    methods: {
      doNothing() {
        // do nothing
      },
      selectItem() {
        this.$store.commit('selectSidebarItem', this.id)
      },
      createTable() {
        this.$root.$emit('loadTableCreate', this.table)
      },
      exportTable() {
        this.trigger(AppEvent.beginExport, {table: this.table})
      },
      copyTable() {
        this.$copyText(this.table.name)
      },
      selectColumn(i) {
        this.selectChildren(this.$refs.title[i])
      },
      async toggleColumns() {
        this.showColumns = !this.showColumns
        // FIXME: Make this event more consistent with what is happening
        //        We don't handle 'selection' in TableList anymore
        if (this.showColumns)
        {
          this.$emit('selected', this.table)
        } else {
          this.$emit('unselected', this.table)
        }
      },
      openTable() {
        if (this.clickState.openClicks > 0) {
          return
        }
        this.$root.$emit("loadTable", {table: this.table});
        this.clickState.openClicks ++;
        this.clickState.timer = setTimeout(() => {
          this.clickState.openClicks = 0
        }, this.clickState.delay);
      },
      openTableStructure(){
        this.$root.$emit(AppEvent.openTableProperties, {table: this.table})
      },
      pin() {
        this.$store.dispatch('pins/add', this.table)
        this.$store.dispatch('updateTableColumns', this.table)
      },
      unpin() {
        this.$store.dispatch('pins/remove', this.table)
      }
    }
	}
</script><|MERGE_RESOLUTION|>--- conflicted
+++ resolved
@@ -1,115 +1,34 @@
 <template>
-  <div
-    class="list-item"
-    @contextmenu="$emit('contextmenu', $event)"
-  >
-    <a
-      class="list-item-btn"
-      role="button"
-      :class="{'active': active, 'selected': selected,'open': showColumns }"
-    >
-      <span
-        @contextmenu.prevent.stop=""
-        class="btn-fab open-close"
-        @mousedown.prevent="toggleColumns"
-      >
+  <div class="list-item" @contextmenu="$emit('contextmenu', $event)">
+    <a class="list-item-btn" role="button" v-bind:class="{'active': active, 'selected': selected,'open': showColumns }">
+      <span @contextmenu.prevent.stop="" class="btn-fab open-close" @mousedown.prevent="toggleColumns">
         <i class="dropdown-icon material-icons">keyboard_arrow_right</i>
       </span>
-<<<<<<< HEAD
-      <span
-        class="item-wrapper flex flex-middle expand"
-        @dblclick.prevent="openTable"
-        @mousedown="selectItem"
-      >
-        <div
-          :title="draggable ? 'drag me!' : ''"
-          class="table-item-wrapper drag-handle"
-          :class="{ 'draggable': draggable }"
-        >
-          <table-icon
-            :table="table"
-            class="table-icon"
-          />
-          <i
-            class="material-icons item-icon dh"
-            v-if="draggable"
-          >menu</i>
-        </div>
-        <span
-          class="table-name truncate"
-          :title="table.name"
-        >{{ table.name }}</span>
-=======
       <span class="item-wrapper flex flex-middle expand" @dblclick.prevent="openTable" @mousedown="selectItem">
         <span :title="draggable ? 'drag me!' : ''" class="table-item-wrapper" :class="{ 'draggable': draggable, 'drag-handle': draggable }">
           <table-icon :table="table" class="table-icon" />
           <i class="material-icons item-icon dh" v-if="draggable">menu</i>
         </span>
         <span class="table-name truncate" :title="table.name">{{table.name}}</span>
->>>>>>> add4905b
       </span>
-      <span
-        class="actions"
-        :class="{'pinned': pinned}"
-      >
-        <span
-          v-if="!pinned"
-          @mousedown.prevent.stop="pin"
-          class="btn-fab pin"
-          :title="'Pin'"
-        ><i class="bk-pin" /></span>
-        <span
-          v-if="pinned"
-          @mousedown.prevent.stop="unpin"
-          class="btn-fab unpin"
-          :title="'Unpin'"
-        ><i class="material-icons">clear</i></span>
-        <span
-          v-if="pinned"
-          @mousedown.prevent.stop="unpin"
-          class="btn-fab pinned"
-        >
-          <i
-            class="bk-pin"
-            :title="'Unpin'"
-          />
+      <span class="actions" v-bind:class="{'pinned': pinned}">
+        <span v-if="!pinned" @mousedown.prevent.stop="pin" class="btn-fab pin" :title="'Pin'"><i class="bk-pin"></i></span>
+        <span v-if="pinned" @mousedown.prevent.stop="unpin" class="btn-fab unpin" :title="'Unpin'"><i class="material-icons">clear</i></span>
+        <span v-if="pinned" @mousedown.prevent.stop="unpin" class="btn-fab pinned">
+          <i class="bk-pin" :title="'Unpin'"></i>
           <i class="material-icons">clear</i>
         </span>
       </span>
     </a>
-    <div
-      v-if="showColumns"
-      class="sub-items"
-    >
-      <p
-        class="sub-item"
-        v-if="!columnsLoading && table.columns.length === 0"
-      >
-        No Columns
-      </p>
-      <span
-        v-else-if="table.columns.length > 0"
-        :key="c.columnName"
-        v-for="(c, i) in table.columns"
-        class="sub-item"
-      >
-        <span
-          class="title truncate"
-          ref="title"
-          @click="selectColumn(i)"
-        >{{ c.columnName }}</span>
-        <span
-          class="badge"
-          :class="c.dataType"
-        ><span>{{ c.dataType }}</span></span>
+    <div v-if="showColumns" class="sub-items">
+      <p class="sub-item" v-if="!columnsLoading && table.columns.length === 0">No Columns</p>
+      <span v-else-if="table.columns.length > 0" v-bind:key="c.columnName" v-for="(c, i) in table.columns" class="sub-item">
+        <span class="title truncate" ref="title" @click="selectColumn(i)">{{c.columnName}}</span>
+        <span class="badge" v-bind:class="c.dataType"><span>{{c.dataType}}</span></span>
       </span>
-      <p
-        class="sub-item"
-        v-else
-      >
-        {{ columnsLoading }}
-      </p>
+      <p class="sub-item" v-else>{{columnsLoading}}</p>
     </div>
+
   </div>
 </template>
 

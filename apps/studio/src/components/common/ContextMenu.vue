<template>
  <!-- Original file souce copyright John Datserakis https://github.com/johndatserakis/vue-simple-context-menu -->
  <div>
    <portal to="menus">
      <ul class="vue-simple-context-menu" ref="menu">
        <li v-for="(option, index) in options" :key="index" @click.stop="optionClicked(option, $event)"
          class="vue-simple-context-menu__item"
<<<<<<< HEAD
          :class="[option.class, (option.type === 'divider' ? 'vue-simple-context-menu__divider' : '')]"
        >
          <span v-html="option.name" />
=======
          :class="[option.class, (option.type === 'divider' ? 'vue-simple-context-menu__divider' : '')]">
          <span v-html="option.name">
          </span>
          <div class="expand"></div>
          <span class="shortcut" v-if="option.shortcut" v-html="option.shortcut"></span>
>>>>>>> add4905b
        </li>
      </ul>
    </portal>
  </div>
</template>

<script lang="ts">

import { ContextOption } from '@/plugins/BeekeeperPlugin'
import Vue from 'vue'

export default Vue.extend({
  name: 'ContextMenu',
  props: ['options', 'event', 'item'],
  data() {
    return {
      menuWidth: null,
      menuHeight: null,
      menuOpen: false,
    }
  },

  computed: {
    menuElements() {
      if (this.$refs.menu) {
        return Array.from(this.$refs.menu.getElementsByTagName("*"))
      } else {
        return []
      }
    }
  },
  methods: {
    showMenu(event) {

      const menu = this.$refs.menu
      if (!menu) {
        return
      }

      if (!this.menuWidth || !this.menuHeight) {
        menu.style.visibility = "hidden"
        menu.style.display = "block"
        this.menuWidth = menu.offsetWidth
        this.menuHeight = menu.offsetHeight
        menu.removeAttribute("style")
      }

      if ((this.menuWidth + event.pageX) >= window.innerWidth) {
        menu.style.left = (event.pageX - this.menuWidth + 2) + "px"
      } else {
        menu.style.left = (event.pageX - 2) + "px"
      }

      if ((this.menuHeight + event.pageY) >= window.innerHeight) {
        menu.style.top = (event.pageY - this.menuHeight + 2) + "px"
      } else {
        menu.style.top = (event.pageY - 2) + "px"
      }

      menu.classList.add('vue-simple-context-menu--active')
      this.menuOpen = true
    },
    hideContextMenu() {
      this.$emit('close')
      let element = this.$refs.ul
      if (element) {
        element.classList.remove('vue-simple-context-menu--active');
      }
    },
    onClickOutside() {
      this.hideContextMenu()
    },
    optionClicked(option: ContextOption, event: any) {
      option.handler({ item: this.item, option, event })
      this.hideContextMenu()
    },
    onEscKeyRelease(event) {
      if (event.keyCode === 27) {
        this.hideContextMenu();
      }
    },
    maybeHideMenu(event) {
      const target = event.target
      if (!this.menuElements.includes(target)) {
        this.hideContextMenu()
      }
    }
  },
  mounted() {
    this.$nextTick(() => {
      this.showMenu(this.event, this.item)
    })

    document.addEventListener('keyup', this.onEscKeyRelease);
    document.addEventListener('mousedown', this.maybeHideMenu)
  },
  beforeDestroy() {
    document.removeEventListener('mousedown', this.maybeHideMenu)
    document.removeEventListener('keyup', this.onEscKeyRelease);
  }
})
</script>

<style lang="scss">
// yuck
$light-grey: #ecf0f1;
$grey: darken($light-grey, 15%);
$blue: #007aff;
$white: #fff;
$black: #333;

.vue-simple-context-menu {
  top: 0;
  left: 0;
  margin: 0;
  padding: 0;
  display: none;
  list-style: none;
  position: absolute;
  z-index: 1000000;
  background-color: $light-grey;
  border-bottom-width: 0px;
  font-family: -apple-system, BlinkMacSystemFont, "Segoe UI", "Roboto", "Oxygen",
    "Ubuntu", "Cantarell", "Fira Sans", "Droid Sans", "Helvetica Neue",
    sans-serif;
  box-shadow: 0 3px 6px 0 rgba($black, 0.2);
  border-radius: 4px;

  &--active {
    display: block;
  }

  &__item {
    display: flex;
    color: $black;
    cursor: pointer;
    padding: 5px 15px;
    align-items: center;

    &:hover {
      background-color: $blue;
      color: $white;
    }
  }

  &__divider {
    box-sizing: content-box;
    height: 2px;
    background-color: $grey;
    padding: 4px 0;
    background-clip: content-box;
    pointer-events: none;
  }

  // Have to use the element so we can make use of `first-of-type` and
  // `last-of-type`
  li {
    &:first-of-type {
      margin-top: 4px;
    }

    &:last-of-type {
      margin-bottom: 4px;
    }
  }
}
</style><|MERGE_RESOLUTION|>--- conflicted
+++ resolved
@@ -5,17 +5,11 @@
       <ul class="vue-simple-context-menu" ref="menu">
         <li v-for="(option, index) in options" :key="index" @click.stop="optionClicked(option, $event)"
           class="vue-simple-context-menu__item"
-<<<<<<< HEAD
-          :class="[option.class, (option.type === 'divider' ? 'vue-simple-context-menu__divider' : '')]"
-        >
-          <span v-html="option.name" />
-=======
           :class="[option.class, (option.type === 'divider' ? 'vue-simple-context-menu__divider' : '')]">
           <span v-html="option.name">
           </span>
           <div class="expand"></div>
           <span class="shortcut" v-if="option.shortcut" v-html="option.shortcut"></span>
->>>>>>> add4905b
         </li>
       </ul>
     </portal>

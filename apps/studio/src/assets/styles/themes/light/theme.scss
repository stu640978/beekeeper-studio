@import "~codemirror/theme/xq-light";
@import "./app/vendor/codemirror";


// Global
$badge-bg:                 rgba($theme-base, 0.1);

// Sidebar
$sidebar-list-icons:       $theme-primary;

// Editor
$tabs-heading:             rgba($theme-base, 0.08);
$tab-link:                 darken($theme-bg, 4%);
$codemirror-hint-bg:       darken($theme-bg, 2%);

// Table Editing
$row-highlight:            darken($query-editor-bg, 3%);
$row-add:                  #5ff3c0;
$row-delete:               #FC8A87;
$row-error:                #F9B8B7;

$cell-edited:              #EDDFA1;
$cell-error:               $row-error;
$cell-success:             $row-add;

// Statusbar
$editor-statusbar:         rgba($theme-base, 0.035);

@mixin cell-shadow {
  box-shadow: inset 1px 0 rgba(white, 0.4),
              inset 0 -1px rgba(white, 0.4);
}

// Base Styles
// -----------------------------------------
& {
  background: $theme-bg;
  color: $text;
}
.material-icons {
  font-weight: 600;
}
select {
  background: url("data:image/svg+xml;utf8,<svg xmlns='http://www.w3.org/2000/svg' width='8' height='8' fill='rgba(0,0,0, 0.87)'><polygon points='0,0 8,0 4,4'/></svg>") no-repeat scroll 98% 60% transparent !important;
}
::selection {
  background: rgba($brand-info, 0.25);
}
.btn {
  box-shadow: inset 0 0 0 1px rgba($theme-base, 0.035);
}
.btn-link, .btn-fab {
  box-shadow: none;
}
.btn-flat {
  background: rgba($theme-base, 0.08);
}
.text-primary {
  color: $theme-primary!important;
}
.list-group {
  .list-item-btn {
    .actions {
      i {
        color: $text-light;
      }
      .btn-fab.pinned {
        i {
          color: $text-dark;
        }
      }
    }
  }
}
.badge {
  background: $badge-bg;
  color: $text-dark;
  &.badge-info {
    color: white;
  }
}
.text-danger {
  color: $brand-danger!important;
}
.connection-main {
  .card-flat {
    background: rgba($theme-base, 0.035);
  }
}
.connection-interface {
  .page-content:before {
    top: 0;
  }
}

// File-Menu
// ---------------------------------------
.flyout-nav {
  > .menu-bar {
    .top-menu-item {
      > a {
        > .label {
          color: $text-light;
        }
      }
    }
  }
}

// Connection Label 
// -----------------------------------------
.connection-label {
  &.connection-label-color-yellow {
    background-color: darken($theme-primary, 4%);
    &:checked {
      background-color: darken($theme-primary, 4%);
    }
  }
}

// Sidebar
// ---------------------------------------
.advanced-connection-settings {
  background: rgba($theme-base, 0.05);
}
#sidebar {
  position: relative;
  .filter {
    .filter-actions {
      x-button {
        &.btn-fab {
        margin-right: 2px;
        line-height: 22px;
        height: 22px;
        width: 22px;
        min-width: 22px;
        border-radius: 22px;
        border: 0;
        &.active {
          background: rgba($theme-base, 0.1);
          .material-icons {
            color: $brand-info;
          }
        }
      }

      }
    }
  }
}
.list-heading {
  .sub {
    .badge {
      &.active {
        color: $brand-info;
      }
    }
  }
}
.item-icon {
  color: darken($theme-primary, 6%);
}

// Editor
// ---------------------------------------
.core-tabs {
  .tabs-header {
    background: $tabs-bg;
  }
  .nav-tabs {
    .nav-link {
      background: $tab-link;
      &.active {
        background: $query-editor-bg;
        .tab-action {
          background: linear-gradient(
            90deg, 
            rgba($query-editor-bg,0) 0%, 
            rgba($query-editor-bg,1) 20%
          );
        }
      }
    }
    .tab-action {
      top: 1px;
      right: 0;
      bottom: 1px;
      border-radius: 0 6px 0 0;
      background: linear-gradient(
        90deg, 
        rgba($tab-link,0) 0%, 
        rgba($tab-link,1) 20%
      );
    }
    .tab-close {
      .material-icons {
        color: $text-lighter;
        &.close {
          color: $text-dark;
        }
      }
    }
  }
}

// Tabulator
// -------------------------------
.tabulator-table {
  .tabulator-row {
    &.tabulator-row-even,
    &:nth-child(odd) {
      &.inserted, 
      &.inserted:hover {
        background: $row-add!important;
      }
      &.deleted,
      &.deleted:hover {
        background: $row-delete!important;
      }
      &.edit-error {
        background: $row-error!important;
      }
    }
    .tabulator-cell {
      &.edited,
      &.edit-error,
      &.edit-success {
        @include cell-shadow;
      }
      &.edited {
        background: $cell-edited;
        &:hover {
          background: darken($cell-edited, 5%);
        }
      }
      &.edit-error {
        background: $cell-error;
        &:hover {
          background: darken($cell-error, 5%);
        }
      }
      &.edit-success {
        background: $cell-success;
        &:hover {
          background: darken($cell-success, 5%);
        }
      }
      &.foreign-key-button {
        .material-icons {
          &:hover {
            color: $text-dark;
          }
        }
      }
      .null-value {
        color: $text-light;
      }
    }
  }
}
.tabulator {
  .tabulator-header {
    .tabulator-col {
      &.foreign-key {
        &:before {
          color: darken($brand-primary, 6%);
        }
      }
      .badge {
        color: $text-light;
      }
    }
  }
}
.tabulator-row {
  &:nth-child(odd) {
    background: rgba($theme-base, 0.025);
  }
}
// Table Builder
// -------------------------
.table-builder .table-builder-wrap,
.table-properties .table-properties-wrap {
  .tabulator-row {
    &.tabulator-row-even,
    &:nth-child(odd) {
      background: rgba($theme-base, 0.06);
    }
    &.inserted {
      background: $row-add!important;
    }
  }
}
.table-builder {
  
  .table-builder-header {
    .form-group {
      label {
        color: $text-light;
      }
    }
  }
}

// Schema Builder
// ----------------------------------
.schema-builder {

  // Schema Header
  .schema-header {
    .table-title {
      color: $text-light;
    }
  }

  // Tabulator Header Row
  .tabulator {
    .tabulator-header {
      .tabulator-col {
        .tabulator-col-content {
          .tabulator-col-title {
            color: $text-lighter;
          }
        }
      }
    }
  }

  // Field Rows
  .tabulator-row {
    &.tabulator-row-even,
    &:nth-child(odd) {
      background: rgba($theme-base, 0.05);
    }
    .tabulator-cell {
      color: $text-dark;
      &.tabulator-editing {
        box-shadow: inset 0 1px $theme-base;
        input:not([type="checkbox"]) {
          background: rgba($theme-base, 0.08);
          box-shadow: inset 0 -1px $theme-base!important;
        }
      }
      &.no-edit-highlight {
        &.tabulator-editing {
          input {
            box-shadow: inset 0 0 0 2px $theme-base;
            &[type="checkbox"]:active, 
            &[type="checkbox"]:checked, 
            &[type="checkbox"]:checked:active {
              background: rgba($theme-base, 0.5)!important;
              color: $theme-bg!important;
            }
          }
        }
        &.edited {
          input {
            &[type="checkbox"]:active, 
            &[type="checkbox"]:checked, 
            &[type="checkbox"]:checked:active {
              &:after {
                color: white!important;
              }
            }
          }
        }
      }
      &.read-only {
        input[type="checkbox"] {
          &:active, 
          &:checked, 
          &:checked:active {
            &:after {
              color: $theme-base!important;
            }
          }
        }
        .tabulator-bks-checkbox {
          input {
            &:after {
              color: $theme-primary;
            }
          }
          &.editable {
            input[type="checkbox"] {
              box-shadow: inset 0 0 0 2px rgba($theme-base, 0.2)!important;
              cursor: pointer!important;
              &:active,
              &:checked,
              &:checked:active {
                background: $theme-base!important;
                &:after {
                  color: $theme-bg!important;
                }
              }
              &:focus {
                box-shadow: inset 0 0 0 2px $theme-base!important;
              }
            }
          }
        }
      }

      .material-icons.clear {
        color: $text-light;
        &:hover {
          color: $text-dark;
        }
      }

      // Remove Cell
      &.remove-btn {
        .material-icons {
          color: $text-lighter;
          &:hover {
            color: $text-dark;
          }
        }
      }
      .null-value {
        color: $text-lighter;
      }
    }
  }

  // Inserted
  .tabulator-row.inserted {
    .tabulator-cell {
      &.read-only {
        &:hover {
          background: rgba($theme-base, 0.08)!important;
        }
      }
      &.tabulator-editing {
        input:not([type="checkbox"]) {
          background: rgba($theme-base, 0.08)!important;
        }
        input[type="checkbox"] {
          box-shadow: inset 0 0 0 2px $theme-base;
          &:active, 
          &:checked, 
          &:checked:active {
            background: rgba($theme-base, 0.5)!important;
            &:after {
              color: $theme-bg!important;
            }
          }
        }
      }
    }
  }

  // Resize Handle
  .tabulator-row {
    .tabulator-frozen {
      &.tabulator-row-handle {
        .tabulator-row-handle-box {
          .tabulator-row-handle-bar {
            background: $border-color;
          }
        }
      }
    }
  }
  .tabulator-row {
    &.tabulator-moving {
      background: lighten($theme-bg, 15%)!important;
    }
  }
}


// CodeMirror
// ----------------------------------
.CodeMirror-hints {
  background: darken($theme-bg, 5%)!important;
  li {
    &.CodeMirror-hint-active {
      background: $brand-info;
      color: white;
    }
  }
}
<<<<<<< HEAD
=======
.cm-s-monokai {
  span {
    .cm-string {
      color: $brand-success;
    }
  }
  .CodeMirror-line {
    .cm-number {
      color: $brand-warning;
    }
  }
}
>>>>>>> 14ad0b8e
.query-editor {
  .CodeMirror-code {
    .highlight {
      background-color: rgba($brand-info, 0.2);
    }
  }
}
.cm-s-monokai {
  font-weight: 500;
  span.cm-keyword {
    color: $brand-pink;
  }
  span.cm-variable-2 {
    color: $brand-secondary;
  }
  div.CodeMirror-selected {
    background: rgba($theme-secondary, 0.2);
  }
  .CodeMirror-linenumber {
    color: rgba($theme-base, 0.25);
  }
  .CodeMirror-line .cm-number {
    color: $brand-warning;
  }
  .CodeMirror-line .cm-string {
    color: $brand-success;
  }
  .CodeMirror-cursor {
    border-color: $text-dark;
  }
  span.cm-bracket {
    color: $text;
  }
}

// Noty
.noty_theme__mint.noty_type__success {
  color: darken($brand-success, 5%);
}

// Switch
x-switch {
  color: $theme-primary;
}

// Table Properties
// -------------------------------
.table-properties {
  .nav-pills {
    .nav-pill {
      &.active {
        color: $theme-secondary;
        box-shadow: inset 0 -2px $theme-secondary;
      }
    }
  }
}<|MERGE_RESOLUTION|>--- conflicted
+++ resolved
@@ -481,8 +481,7 @@
     }
   }
 }
-<<<<<<< HEAD
-=======
+
 .cm-s-monokai {
   span {
     .cm-string {
@@ -495,7 +494,6 @@
     }
   }
 }
->>>>>>> 14ad0b8e
 .query-editor {
   .CodeMirror-code {
     .highlight {

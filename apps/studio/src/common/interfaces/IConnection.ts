--- conflicted
+++ resolved
@@ -2,11 +2,8 @@
 import { BigQueryOptions } from "../appdb/models/saved_connection"
 import { CassandraOptions } from "../appdb/models/saved_connection"
 
-<<<<<<< HEAD
-=======
 const ConnectionTypes = ['sqlite', 'sqlserver', 'redshift', 'cockroachdb', 'mysql', 'postgresql', 'mariadb', 'cassandra', 'oracle', 'bigquery', 'firebird'] as const
 export type ConnectionType = typeof ConnectionTypes[number]
->>>>>>> 66cdb066
 export type SshMode = null | 'agent' | 'userpass' | 'keyfile'
 
 export function isUltimateType(s: ConnectionType) {

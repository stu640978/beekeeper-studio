--- conflicted
+++ resolved
@@ -344,7 +344,6 @@
       if (!this.tabulator) return;
       if (this.active) {
         this.tabulator.restoreRedraw()
-<<<<<<< HEAD
         if (this.forceRedraw) {
           this.forceRedraw = false
           this.$nextTick(() => {
@@ -352,11 +351,6 @@
             this.tabulator.redraw(true)
           })
         }
-=======
-        this.$nextTick(() => {
-          this.tabulator.redraw(true)
-        })
->>>>>>> 47d0b1ed
       } else {
         this.tabulator.blockRedraw()
       }

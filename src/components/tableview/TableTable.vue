<template>
  <div class="tabletable flex-col">
    <div class="table-filter">
      <form @submit.prevent="triggerFilter">
        <div v-if="filterMode === 'raw'" class="filter-group row gutter">
          <div class="btn-wrap">
            <button class="btn btn-primary" type="button" @click.stop="changeFilterMode('builder')">
              <i class="material-icons">list</i>
            </button>
          </div>
          <div class="expand filter">
            <div class="filter-wrap">
              <input
                class="form-control"
                type="text"
                v-model="filterRaw"
                :placeholder=filterPlaceholder
              />
              <button
                type="button"
                class="clear btn-link"
                @click.prevent="filterRaw = ''"
              >
                <i class="material-icons">cancel</i>
              </button>
            </div>
          </div>
          <div class="btn-wrap">
            <button class="btn btn-primary" type="submit">Search</button>
          </div>
        </div>
        <div v-else-if="filterMode === 'builder'" class="filter-group row gutter">
          <div class="btn-wrap">
            <button class="btn btn-primary" type="button" @click.stop="changeFilterMode('raw')">
              <i class="material-icons">code</i>
            </button>
          </div>
          <div>
            <div class="select-wrap">
              <select name="Filter Field" class="form-control" v-model="filter.field">
                <option
                  v-for="column in table.columns"
                  v-bind:key="column.columnName"
                  :value="column.columnName"
                >{{column.columnName}}</option>
              </select>
            </div>
          </div>
          <div>
            <div class="select-wrap">
              <select name="Filter Type" class="form-control" v-model="filter.type">
                <option v-for="(v, k) in filterTypes" v-bind:key="k" :value="v">{{k}}</option>
              </select>
            </div>
          </div>
          <div class="expand filter">
            <div class="filter-wrap">
              <input
                class="form-control"
                type="text"
                v-model="filter.value"
                placeholder="Enter Value"
              />
              <button
                type="button"
                class="clear btn-link"
                @click.prevent="filter.value = ''"
              >
                <i class="material-icons">cancel</i>
              </button>
            </div>
          </div>
          <div class="btn-wrap">
            <button class="btn btn-primary" type="submit">Search</button>
          </div>
        </div>
      </form>
    </div>
    <div ref="table"></div>
    <statusbar :mode="statusbarMode" class="tabulator-footer">
      <div class="col x4">
        <span class="statusbar-item" v-if="lastUpdatedText && !queryError" :title="`${totalRecordsText} Total Records`">
          <i class="material-icons">list_alt</i>
          <span>{{ totalRecordsText }}</span>
        </span>
        <span class="statusbar-item" v-if="lastUpdatedText && !queryError" :title="'Updated' + ' ' + lastUpdatedText">
          <i class="material-icons">update</i>
          <span>{{lastUpdatedText}}</span>
        </span>
        <span v-if="queryError" class="statusbar-item error" :title="queryError.message">
          <i class="material-icons">error</i>
          <span class="">{{ queryError.title }}</span>
        </span>
      </div>
      <div class="col x4 flex flex-center">
        <span ref="paginationArea" class="tabulator-paginator" v-show="this.totalRecords > this.limit"></span>
      </div>

      <div class="col x4 pending-edits flex flex-right">
        <div v-if="missingPrimaryKey" class="flex flex-right">
          <span class="statusbar-item">
            <i
            class="material-icons"
            v-tooltip="'Zero (or multiple) primary keys detected, table editing is disabled.'"
            >warning</i>
          </span>
        </div>
        <div v-if="pendingChangesCount > 0" class="flex flex-right">
          <a @click.prevent="discardChanges" class="btn btn-link">Discard</a>
<<<<<<< HEAD
          <a @click.prevent="saveChanges" class="btn btn-primary btn-icon" :title="pendingChangesCount + ' ' + 'pending edits'" :class="{'error': !!editError}">
            <!-- <i v-if="editError" class="material-icons">error</i> -->
            <span class="badge">{{pendingChangesCount}}</span>
=======
          <a @click.prevent="saveChanges" class="btn btn-primary btn-icon" :title="pendingEditList.length + ' ' + 'pending edits'" :class="{'error': !!queryError}">
            <!-- <i v-if="queryError" class="material-icons">error</i> -->
            <span class="badge">{{pendingEditList.length}}</span>
>>>>>>> b675c38e
            <span>Commit</span>
          </a>

        </div>
      </div>
    </statusbar>
  </div>
</template>

<style>
.loading-overlay {
  position: absolute;
  right: 50%;
  top: 200px;
}
</style>

<script>
import Tabulator from "tabulator-tables";
// import pluralize from 'pluralize'
import data_converter from "../../mixins/data_converter";
import DataMutators from '../../mixins/data_mutators'
import Statusbar from '../common/StatusBar'
import rawLog from 'electron-log'
import _ from 'lodash'
import TimeAgo from 'javascript-time-ago'

//const CHANGE_TYPE_INSERT = 'insert'
const CHANGE_TYPE_UPDATE = 'update'
const CHANGE_TYPE_DELETE = 'delete'

const log = rawLog.scope('TableTable')
const FILTER_MODE_BUILDER = 'builder'
const FILTER_MODE_RAW = 'raw'

export default {
  components: { Statusbar },
  mixins: [data_converter, DataMutators],
  props: ["table", "connection", "initialFilter", "tabId", "active"],
  data() {
    return {
      filterTypes: {
        equals: "=",
        "does not equal": "!=",
        like: "like",
        "less than": "<",
        "less than or equal": "<=",
        "greater than": ">",
        "greater than or equal": ">="
      },
      filter: {
        value: null,
        type: "=",
        field: this.table.columns[0].columnName
      },
      filterRaw: null,
      filterMode: FILTER_MODE_BUILDER,
      headerFilter: true,
      columnsSet: false,
      tabulator: null,
      actualTableHeight: "100%",
      loading: false,
      data: null,
      response: null,
      limit: 100,
      rawTableKeys: [],
      primaryKey: null,
<<<<<<< HEAD
      pendingChanges: {
        inserts: [],
        updates: [],
        deletes: []
      },
      editError: null,
=======
      pendingEdits: {},
      queryError: null,
>>>>>>> b675c38e
      timeAgo: new TimeAgo('en-US'),
      lastUpdated: null,
      lastUpdatedText: null,
      interval: setInterval(this.setlastUpdatedText, 10000),
      totalRecords: 0
    };
  },
  computed: {
    filterPlaceholder() {
      return `Enter condition, eg: name like 'Matthew%'`
    },
    totalRecordsText() {
      return `${this.totalRecords.toLocaleString()}`
    },
    pendingChangesCount() {
      return this.pendingChanges.inserts.length 
             + this.pendingChanges.updates.length 
             + this.pendingChanges.deletes.length
    },
    hasPendingChanges() {
      return this.pendingChangesCount > 0
    },
    hasPendingUpdates() {
      return this.pendingChanges.updates.length > 0
    },
    hasPendingDeletes() {
      return this.pendingChanges.deletes.length > 0
    },
    editable() {
      return this.primaryKey && this.table.entityType === 'table'
    },
    // it's a table, but there's no primary key
    missingPrimaryKey() {
      return this.table.entityType === 'table' && !this.primaryKey
    },
    statusbarMode() {
<<<<<<< HEAD
      if (this.editError) return 'failure'
      if (this.pendingChangesCount) return 'editing'
=======
      if (this.queryError) return 'failure'
      if (this.pendingEdits.length > 0) return 'editing'
>>>>>>> b675c38e
      return null
    },
    tableKeys() {
      const result = {}
      this.rawTableKeys.forEach((item) => {
        result[item.fromColumn] = item
      })
      return result
    },
    tableColumns() {
      const columnWidth = this.table.columns.length > 20 ? 125 : undefined
      const keyWidth = 40
      const results = []
      // 1. add a column for a real column
      // if a FK, add another column with the link
      // to the FK table.
      this.table.columns.forEach(column => {

        const keyData = this.tableKeys[column.columnName]
        // this needs fixing
        // currently it doesn't fetch the right result if you update the PK
        // because it uses the PK to fetch the result.
        const editable = this.editable && column.columnName !== this.primaryKey
        const slimDataType = this.slimDataType(column.dataType)
        const editorType = this.editorType(column.dataType)
        const useVerticalNavigation = editorType === 'textarea'
        const isPK = this.primaryKey && this.primaryKey === column.columnName

        const formatter = () => {
          return `<span class="tabletable-title">${column.columnName} <span class="badge">${slimDataType}</span></span>`
        }

        let headerTooltip = `${column.columnName} ${column.dataType}`
        if (keyData) {
          headerTooltip += ` -> ${keyData.toTable}(${keyData.toColumn})`
        } else if (isPK) {
          headerTooltip += ' [Primary Key]'
        }




        const result = {
          title: column.columnName,
          field: column.columnName,
          titleFormatter: formatter,
          mutatorData: this.resolveDataMutator(column.dataType),
          dataType: column.dataType,
          cellClick: this.cellClick,
          width: columnWidth,
          cssClass: isPK ? 'primary-key' : '',
          editable: this.cellEditCheck,
          editor: editable ? editorType : undefined,
          variableHeight: true,
          headerTooltip: headerTooltip,
          cellEditCancelled: cell => cell.getRow().normalizeHeight(),
          formatter: this.cellFormatter,
          editorParams: {
            verticalNavigation: useVerticalNavigation ? 'editor' : undefined,
            search: true,
            values: column.dataType === 'bool' ? [true, false] : undefined
            // elementAttributes: {
            //   maxLength: column.columnLength // TODO
            // }
          },
          cellEdited: this.cellEdited
        }
        results.push(result)


        if (keyData) {
          const icon = () => "<i class='material-icons fk-link'>launch</i>"
          const tooltip = () => {
            return `View record in ${keyData.toTable}`
          }
          const keyResult = {
            headerSort: false,
            download: false,
            width: keyWidth,
            resizable: false,
            field: column.columnName + '-link',
            title: "",
            cssClass: "foreign-key-button",
            cellClick: this.fkClick,
            formatter: icon,
            tooltip
          }
          result.cssClass = 'foreign-key'
          results.push(keyResult)
        }

      });
      return results
    },
    filterValue() {
      return this.filter.value;
    },
    filterForTabulator() {
      if (this.filterMode === FILTER_MODE_RAW && this.filterRaw) {
        return this.filterRaw
      } else if (
        this.filterMode === FILTER_MODE_BUILDER &&
        this.filter.type && this.filter.field && this.filter.value
      ) {
        return [this.filter]
      } else {
        return null
      }
    },
    initialSort() {
      if (this.table.columns.length === 0) {
        return [];
      }

      return [{ column: this.table.columns[0].columnName, dir: "asc" }];
    }
  },

  watch: {
    active() {
      if (!this.tabulator) return;
      if (this.active) {
        this.tabulator.restoreRedraw()
        this.$nextTick(() => {
          this.tabulator.redraw()
        })
      } else {
        this.tabulator.blockRedraw()
      }
    },
    filterValue() {
      if (this.filter.value === "") {
        this.clearFilter();
      }
    },
    filterRaw() {
      if (this.filterRaw === '') {
        this.clearFilter()
      }
    },
    lastUpdated() {
      this.setlastUpdatedText()
      let result = 'all'
      if (this.primaryKey && this.filter.value && this.filter.type === '=' && this.filter.field === this.primaryKey) {
        log.info("setting scope", this.filter.value)
        result = this.filter.value
      } else {
        if (this.filter.value) result = 'filtered'
      }
      this.$emit('setTabTitleScope', this.tabId, result)
    },
    filterMode() {
      this.triggerFilter()
    }
  },
  beforeDestroy() {
    if(this.interval) clearInterval(this.interval)
    if (this.tabulator) {
      this.tabulator.destroy()
    }
  },
  async mounted() {
    if (this.initialFilter) {
      this.filter = _.clone(this.initialFilter)
    }

    this.resetPendingChanges()

    this.rawTableKeys = await this.connection.getTableKeys(this.table.name, this.table.schema)
    this.primaryKey = await this.connection.getPrimaryKey(this.table.name, this.table.schema)
    this.tabulator = new Tabulator(this.$refs.table, {
      height: this.actualTableHeight,
      columns: this.tableColumns,
      nestedFieldSeparator: false,
      virtualDomHoz: true,
      ajaxURL: "http://fake",
      ajaxSorting: true,
      ajaxFiltering: true,
      pagination: "remote",
      paginationSize: this.limit,
      paginationElement: this.$refs.paginationArea,
      initialSort: this.initialSort,
      initialFilter: [this.initialFilter || {}],
      lastUpdated: null,
      // callbacks
      ajaxRequestFunc: this.dataFetch,
      index: this.primaryKey,
      keybindings: {
        scrollToEnd: false,
        scrollToStart: false,
        scrollPageUp: false,
        scrollPageDown: false
      },
      rowContextMenu:[
        {
          label: "Delete Row",
          action: (e, row) => {
            this.addRowToPendingDeletes(row)
          }
        },
      ]
    });

  },
  methods: {
    valueCellFor(cell) {
      const fromColumn = cell.getField().replace(/-link$/g, "")
      const valueCell = cell.getRow().getCell(fromColumn)
      return valueCell
    },
    slimDataType(dt) {
      if (dt) {
        return dt.split("(")[0]
      }
      return null
    },
    editorType(dt) {
      switch (dt) {
        case 'text': return 'textarea'
        case 'json': return 'textarea'
        case 'jsonb': return 'textarea'
        case 'bool': return 'select'
        default: return 'input'
      }
    },
    fkClick(e, cell) {
      log.info('fk-click', cell)
      const fromColumn = cell.getField().replace(/-link$/g, "")
      const valueCell = this.valueCellFor(cell)
      const value = valueCell.getValue()

      const keyData = this.tableKeys[fromColumn]
      const tableName = keyData.toTable
      const schemaName = keyData.toSchema
      const table = this.$store.state.tables.find(t => {
        return (!schemaName || schemaName === t.schema) && t.name === tableName
      })
      if (!table) {
        log.error("fk-click: unable to find destination table", tableName)
        return
      }
      const filter = {
        value,
        type: '=',
        field: keyData.toColumn
      }
      const payload = {
        table, filter, titleScope: value
      }
      log.debug('fk-click: clicked ', value, keyData)
      this.$root.$emit('loadTable', payload)
    },
    cellClick(e, cell) {
      // this makes it easier to select text if not editing
      if (!this.editable) {
        this.selectChildren(cell.getElement())
      } else {
        setTimeout(() => {
          cell.getRow().normalizeHeight();
        }, 10)

      }
    },
    cellEditCheck(cell) {
      const primaryKey = cell.getRow().getCells().find(c => c.getField() === this.primaryKey).getValue()
      const pendingDelete = _.find(this.pendingChanges.deletes, { primaryKey: primaryKey })

      return this.editable && cell.getColumn.title !== this.primaryKey && !pendingDelete
    },
    cellEdited(cell) {
      log.info('edit', cell)

      const pkCell = cell.getRow().getCells().find(c => c.getField() === this.primaryKey)
      if (!pkCell) {
        this.$noty.error("Can't edit column -- couldn't figure out primary key")
        // cell.setValue(cell.getOldValue())
        cell.restoreOldValue()
        return
      }

      if (cell.getValue() === "" && _.isNil(cell.getOldValue())) {
        cell.restoreOldValue()
        return
      }

      cell.getElement().classList.add('edited')
      const key = `${pkCell.getValue()}-${cell.getField()}`
      const currentEdit = _.find(this.pendingChanges.updates, { key: key })
      const payload = {
        key: key,
        table: this.table.name,
        schema: this.table.schema,
        column: cell.getField(),
        pkColumn: this.primaryKey,
        primaryKey: pkCell.getValue(),
        oldValue: currentEdit ? currentEdit.oldValue : cell.getOldValue(),
        cell: cell,
        value: cell.getValue(0)
      }

      this.addPendingChange(CHANGE_TYPE_UPDATE, payload)
    },
    addRowToPendingDeletes(row) {
      row.getElement().classList.add('deleted')
      const pkCell = row.getCells().find(c => c.getField() === this.primaryKey)

      if (!pkCell) {
        this.$noty.error("Can't delete row -- couldn't figure out primary key")       
        return
      }

      const payload = {
        table: this.table.name,
        row: row,
        schema: this.table.schema,
        pkColumn: this.primaryKey,
        primaryKey: pkCell.getValue()
      }

      this.addPendingChange(CHANGE_TYPE_DELETE, payload)
    },
    addPendingChange(changeType, payload) {
      if (changeType === CHANGE_TYPE_UPDATE) {
        // remove existing pending updates with identical pKey-column combo
        let pendingUpdates = _.reject(this.pendingChanges.updates, { 'key': payload.key })
        pendingUpdates.push(payload)

        this.$set(this.pendingChanges, 'updates', pendingUpdates)
      }

      if (changeType === CHANGE_TYPE_DELETE) {
        // remove pending updates for the row marked for deletion
        let filter = { 'primaryKey': payload.primaryKey }
        let discardedUpdates = _.filter(this.pendingChanges.updates, filter)
        let pendingUpdates = _.reject(this.pendingChanges.updates, filter)

        discardedUpdates.forEach(update => this.discardColumnUpdate(update))

        this.$set(this.pendingChanges, 'updates', pendingUpdates)

        if (!_.find(this.pendingChanges.deletes, { 'primaryKey': payload.primaryKey })) {
          this.pendingChanges.deletes.push(payload)
        }
<<<<<<< HEAD
=======
        log.info("new Data: ", newData)
        this.pendingEdits = {}
      } catch (ex) {
        this.pendingEditList.forEach(edit => {
          edit.cell.getElement().classList.add('edit-error')
        })
        this.setQueryError('Error Saving Changes', ex.message)
>>>>>>> b675c38e
      }
    },
    resetPendingChanges() {
      this.pendingChanges = {
        inserts: [],
        updates: [],
        deletes: []
      }
    },
    async saveChanges() {
        let replaceData = false

        // handle updates
        if (this.hasPendingUpdates) {
          try {
            const result = await this.connection.updateValues(this.pendingChanges.updates)
            const updateIncludedPK = this.pendingChanges.updates.find(e => e.column === e.pkColumn)

            if (updateIncludedPK) {
              replaceData = true
            } else {
              this.tabulator.updateData(result)
              this.pendingChanges.updates.forEach(edit => {
                edit.cell.getElement().classList.remove('edited')
                edit.cell.getElement().classList.add('edit-success')
                setTimeout(() => {
                  if (edit.cell.getElement()) {
                    edit.cell.getElement().classList.remove('edit-success')
                  }
                }, 1000)
              })
            }

            this.pendingChanges.updates = []
            log.info("new Data: ", result)
          } catch (ex) {
            this.pendingChanges.updates.forEach(edit => {
              edit.cell.getElement().classList.add('edit-error')
            })
            this.editError = ex.message
            this.$noty.error("Error updating rows")

            return
          }
        }

        // handle deletes
        if (this.hasPendingDeletes) {
          try {
            await this.connection.deleteRows(this.pendingChanges.deletes)
            replaceData = true
            this.pendingChanges.deletes = []
          } catch (ex) {
            this.editError = ex.message
            this.$noty.error("Error deleting rows")

            return
          }
        }

        if (replaceData) {
          this.tabulator.replaceData()
        }
    },
    discardChanges() {
<<<<<<< HEAD
      this.editError = null

      this.pendingChanges.updates.forEach(edit => {
        this.discardColumnUpdate(edit)
      })

      this.pendingChanges.deletes.forEach(pendingDelete => {
        pendingDelete.row.getElement().classList.remove('deleted')
=======
      this.queryError = null
      const updates = []
      this.pendingEditList.forEach(edit => {
        const update = {}
        update[edit.pkColumn] = edit.primaryKey
        update[edit.column] = edit.oldValue
        updates.push(update)
        // this.tabulator.updateData(update)
        // edit.cell.restoreOldValue()
        edit.cell.getElement().classList.remove('edited')
        edit.cell.getElement().classList.remove('edit-error')
>>>>>>> b675c38e
      })

      this.resetPendingChanges()
    },
    discardColumnUpdate(pendingUpdate) {
      const update = {}
      update[pendingUpdate.pkColumn] = pendingUpdate.primaryKey
      update[pendingUpdate.column] = pendingUpdate.oldValue
      pendingUpdate.cell.getElement().classList.remove('edited')
      pendingUpdate.cell.getElement().classList.remove('edit-error')

      this.tabulator.updateData([update])
    },
    triggerFilter() {
      this.tabulator.setData()
    },
    clearFilter() {
      this.tabulator.setData();
    },
    changeFilterMode(filterMode) {
      // Populate raw filter query with existing filter if raw filter is empty
      if (
        filterMode === FILTER_MODE_RAW &&
        !_.isNil(this.filter.value) &&
        _.isEmpty(this.filterRaw)
      ) {
        const rawFilter = _.join([this.filter.field, this.filter.type, this.filter.value], ' ')
        this.filterRaw = rawFilter
      }

      this.filterMode = filterMode
    },
    dataFetch(url, config, params) {
      // this conforms to the Tabulator API
      // for ajax requests. Except we're just calling the database.
      // we're using paging so requires page info
      let offset = 0;
      let limit = this.limit;
      let orderBy = null;
      let filters = this.filterForTabulator;

      if (params.sorters) {
        orderBy = params.sorters
      }

      if (params.size) {
        limit = params.size
      }

      if (params.page) {
        offset = (params.page - 1) * limit;
      }
      log.info("filters", filters)

      const result = new Promise((resolve, reject) => {
        (async () => {
          try {
            const response = await this.connection.selectTop(
              this.table.name,
              offset,
              limit,
              orderBy,
              filters,
              this.table.schema
            );
            const r = response.result;
            this.totalRecords = Number(response.totalRecords) || 0;
            this.response = response
<<<<<<< HEAD
            this.resetPendingChanges()
            this.editError = null
=======
            this.pendingEdits = []
            this.clearQueryError()
>>>>>>> b675c38e
            const data = this.dataToTableData({ rows: r }, this.tableColumns);
            this.data = data
            this.lastUpdated = Date.now()
            resolve({
              last_page: Math.ceil(this.totalRecords / limit),
              data
            });
          } catch (error) {
            reject();
            this.setQueryError('Error loading data', error.message)
            this.$nextTick(() => {
              this.tabulator.clearData()
            })
          }
        })();
      });
      return result;
    },
    setlastUpdatedText() {
      if (!this.lastUpdated) return null
      this.lastUpdatedText = this.timeAgo.format(this.lastUpdated)
    },
    setQueryError(title, message) {
      this.queryError = {
        title: title,
        message: message
      }
    },
    clearQueryError() {
      this.queryError = null
    },
  }
};
</script><|MERGE_RESOLUTION|>--- conflicted
+++ resolved
@@ -107,18 +107,11 @@
         </div>
         <div v-if="pendingChangesCount > 0" class="flex flex-right">
           <a @click.prevent="discardChanges" class="btn btn-link">Discard</a>
-<<<<<<< HEAD
-          <a @click.prevent="saveChanges" class="btn btn-primary btn-icon" :title="pendingChangesCount + ' ' + 'pending edits'" :class="{'error': !!editError}">
-            <!-- <i v-if="editError" class="material-icons">error</i> -->
+          <a @click.prevent="saveChanges" class="btn btn-primary btn-icon" :title="pendingChangesCount + ' ' + 'pending edits'" :class="{'error': !!queryError}">
+            <!-- <i v-if="queryError" class="material-icons">error</i> -->
             <span class="badge">{{pendingChangesCount}}</span>
-=======
-          <a @click.prevent="saveChanges" class="btn btn-primary btn-icon" :title="pendingEditList.length + ' ' + 'pending edits'" :class="{'error': !!queryError}">
-            <!-- <i v-if="queryError" class="material-icons">error</i> -->
-            <span class="badge">{{pendingEditList.length}}</span>
->>>>>>> b675c38e
             <span>Commit</span>
           </a>
-
         </div>
       </div>
     </statusbar>
@@ -183,17 +176,12 @@
       limit: 100,
       rawTableKeys: [],
       primaryKey: null,
-<<<<<<< HEAD
       pendingChanges: {
         inserts: [],
         updates: [],
         deletes: []
       },
-      editError: null,
-=======
-      pendingEdits: {},
       queryError: null,
->>>>>>> b675c38e
       timeAgo: new TimeAgo('en-US'),
       lastUpdated: null,
       lastUpdatedText: null,
@@ -230,13 +218,8 @@
       return this.table.entityType === 'table' && !this.primaryKey
     },
     statusbarMode() {
-<<<<<<< HEAD
-      if (this.editError) return 'failure'
+      if (this.queryError) return 'failure'
       if (this.pendingChangesCount) return 'editing'
-=======
-      if (this.queryError) return 'failure'
-      if (this.pendingEdits.length > 0) return 'editing'
->>>>>>> b675c38e
       return null
     },
     tableKeys() {
@@ -580,16 +563,6 @@
         if (!_.find(this.pendingChanges.deletes, { 'primaryKey': payload.primaryKey })) {
           this.pendingChanges.deletes.push(payload)
         }
-<<<<<<< HEAD
-=======
-        log.info("new Data: ", newData)
-        this.pendingEdits = {}
-      } catch (ex) {
-        this.pendingEditList.forEach(edit => {
-          edit.cell.getElement().classList.add('edit-error')
-        })
-        this.setQueryError('Error Saving Changes', ex.message)
->>>>>>> b675c38e
       }
     },
     resetPendingChanges() {
@@ -629,7 +602,7 @@
             this.pendingChanges.updates.forEach(edit => {
               edit.cell.getElement().classList.add('edit-error')
             })
-            this.editError = ex.message
+            this.setQueryError('Error Saving Changes', ex.message)
             this.$noty.error("Error updating rows")
 
             return
@@ -643,7 +616,7 @@
             replaceData = true
             this.pendingChanges.deletes = []
           } catch (ex) {
-            this.editError = ex.message
+            this.setQueryError('Error Saving Changes', ex.message)
             this.$noty.error("Error deleting rows")
 
             return
@@ -655,8 +628,7 @@
         }
     },
     discardChanges() {
-<<<<<<< HEAD
-      this.editError = null
+      this.queryError = null
 
       this.pendingChanges.updates.forEach(edit => {
         this.discardColumnUpdate(edit)
@@ -664,19 +636,6 @@
 
       this.pendingChanges.deletes.forEach(pendingDelete => {
         pendingDelete.row.getElement().classList.remove('deleted')
-=======
-      this.queryError = null
-      const updates = []
-      this.pendingEditList.forEach(edit => {
-        const update = {}
-        update[edit.pkColumn] = edit.primaryKey
-        update[edit.column] = edit.oldValue
-        updates.push(update)
-        // this.tabulator.updateData(update)
-        // edit.cell.restoreOldValue()
-        edit.cell.getElement().classList.remove('edited')
-        edit.cell.getElement().classList.remove('edit-error')
->>>>>>> b675c38e
       })
 
       this.resetPendingChanges()
@@ -745,13 +704,8 @@
             const r = response.result;
             this.totalRecords = Number(response.totalRecords) || 0;
             this.response = response
-<<<<<<< HEAD
             this.resetPendingChanges()
-            this.editError = null
-=======
-            this.pendingEdits = []
             this.clearQueryError()
->>>>>>> b675c38e
             const data = this.dataToTableData({ rows: r }, this.tableColumns);
             this.data = data
             this.lastUpdated = Date.now()

--- conflicted
+++ resolved
@@ -136,11 +136,7 @@
 import _ from 'lodash'
 import TimeAgo from 'javascript-time-ago'
 
-<<<<<<< HEAD
 const CHANGE_TYPE_INSERT = 'insert'
-=======
-//const CHANGE_TYPE_INSERT = 'insert'
->>>>>>> c336a6d1
 const CHANGE_TYPE_UPDATE = 'update'
 const CHANGE_TYPE_DELETE = 'delete'
 
@@ -208,12 +204,9 @@
     hasPendingChanges() {
       return this.pendingChangesCount > 0
     },
-<<<<<<< HEAD
     hasPendingInserts() {
       return this.pendingChanges.inserts.length > 0
     },
-=======
->>>>>>> c336a6d1
     hasPendingUpdates() {
       return this.pendingChanges.updates.length > 0
     },
@@ -281,11 +274,7 @@
           width: columnWidth,
           cssClass: isPK ? 'primary-key' : '',
           editable: this.cellEditCheck,
-<<<<<<< HEAD
           editor: editorType,
-=======
-          editor: editable ? editorType : undefined,
->>>>>>> c336a6d1
           variableHeight: true,
           headerTooltip: headerTooltip,
           cellEditCancelled: cell => cell.getRow().normalizeHeight(),
@@ -408,14 +397,8 @@
     if (this.initialFilter) {
       this.filter = _.clone(this.initialFilter)
     }
-<<<<<<< HEAD
-
-    this.resetPendingChanges()
-
-=======
     this.resetPendingChanges()
     await this.$store.dispatch('updateTableColumns', this.table)
->>>>>>> c336a6d1
     this.rawTableKeys = await this.connection.getTableKeys(this.table.name, this.table.schema)
     this.primaryKey = await this.connection.getPrimaryKey(this.table.name, this.table.schema)
     this.tabulator = new Tabulator(this.$refs.table, {
@@ -443,7 +426,6 @@
       },
       rowContextMenu:[
         {
-<<<<<<< HEAD
           label: '<x-menuitem><x-label><i class="material-icons">add_circle_outline</i> Add row</x-label></x-menuitem>',
           action: () => {
             this.tabulator.addRow({}, false).then(row => { 
@@ -472,9 +454,6 @@
         },
         {
           label: '<x-menuitem><x-label><i class="material-icons">delete_outline</i> Delete row</x-label></x-menuitem>',
-=======
-          label: "Delete Row",
->>>>>>> c336a6d1
           action: (e, row) => {
             this.addRowToPendingDeletes(row)
           }
@@ -544,7 +523,6 @@
       }
     },
     cellEditCheck(cell) {
-<<<<<<< HEAD
       const pendingInsert = _.find(this.pendingChanges.inserts, { row: cell.getRow() })
 
       if (pendingInsert) {
@@ -555,24 +533,15 @@
       const pendingDelete = _.find(this.pendingChanges.deletes, { primaryKey: primaryKey })
 
       return this.editable && cell.getColumn().getField() !== this.primaryKey && !pendingDelete
-=======
-      const primaryKey = cell.getRow().getCells().find(c => c.getField() === this.primaryKey).getValue()
-      const pendingDelete = _.find(this.pendingChanges.deletes, { primaryKey: primaryKey })
-
-      return this.editable && cell.getColumn.title !== this.primaryKey && !pendingDelete
->>>>>>> c336a6d1
     },
     cellEdited(cell) {
       log.info('edit', cell)
 
-<<<<<<< HEAD
       // Dont handle cell edit if made on a pending insert
       if (_.find(this.pendingChanges.inserts, { row: cell.getRow() })) {
         return
       }
 
-=======
->>>>>>> c336a6d1
       const pkCell = cell.getRow().getCells().find(c => c.getField() === this.primaryKey)
       const column = this.table.columns.find(c => c.columnName === cell.getField())
       if (!pkCell) {
@@ -605,7 +574,6 @@
 
       this.addPendingChange(CHANGE_TYPE_UPDATE, payload)
     },
-<<<<<<< HEAD
     addRowToPendingInserts(row) {
       row.getElement().classList.add('inserted')
 
@@ -619,10 +587,6 @@
       this.addPendingChange(CHANGE_TYPE_INSERT, payload)
     },
     addRowToPendingDeletes(row) {
-=======
-    addRowToPendingDeletes(row) {
-      row.getElement().classList.add('deleted')
->>>>>>> c336a6d1
       const pkCell = row.getCells().find(c => c.getField() === this.primaryKey)
 
       if (!pkCell) {
@@ -630,7 +594,6 @@
         return
       }
 
-<<<<<<< HEAD
       if (this.hasPendingInserts && _.find(this.pendingChanges.inserts, { row: row })) {
         this.$set(this.pendingChanges, 'inserts', _.reject(this.pendingChanges.inserts, { row: row }))
         this.tabulator.deleteRow(row)
@@ -639,8 +602,6 @@
 
       row.getElement().classList.add('deleted')
 
-=======
->>>>>>> c336a6d1
       const payload = {
         table: this.table.name,
         row: row,
@@ -652,13 +613,10 @@
       this.addPendingChange(CHANGE_TYPE_DELETE, payload)
     },
     addPendingChange(changeType, payload) {
-<<<<<<< HEAD
       if (changeType === CHANGE_TYPE_INSERT) {
         this.pendingChanges.inserts.push(payload)
       }
 
-=======
->>>>>>> c336a6d1
       if (changeType === CHANGE_TYPE_UPDATE) {
         // remove existing pending updates with identical pKey-column combo
         let pendingUpdates = _.reject(this.pendingChanges.updates, { 'key': payload.key })
@@ -688,7 +646,6 @@
       }
     },
     async saveChanges() {
-<<<<<<< HEAD
 
         let replaceData = false
 
@@ -713,32 +670,6 @@
 
           this.resetPendingChanges()
 
-=======
-
-        let replaceData = false
-
-        try {
-          const result = await this.connection.applyChanges(this.pendingChanges)
-          const updateIncludedPK = this.pendingChanges.updates.find(e => e.column === e.pkColumn)
-
-          if (updateIncludedPK || this.hasPendingDeletes) {
-            replaceData = true
-          } else if (this.hasPendingUpdates) {
-            this.tabulator.updateData(result)
-            this.pendingChanges.updates.forEach(edit => {
-              edit.cell.getElement().classList.remove('edited')
-              edit.cell.getElement().classList.add('edit-success')
-              setTimeout(() => {
-                if (edit.cell.getElement()) {
-                  edit.cell.getElement().classList.remove('edit-success')
-                }
-              }, 1000)
-            })
-          }
-
-          this.resetPendingChanges()
-
->>>>>>> c336a6d1
           if (replaceData) {
             this.tabulator.replaceData()
           }
@@ -758,15 +689,9 @@
     discardChanges() {
       this.queryError = null
 
-<<<<<<< HEAD
       this.pendingChanges.inserts.forEach(insert => this.tabulator.deleteRow(insert.row))
 
       this.pendingChanges.updates.forEach(edit => this.discardColumnUpdate(edit))
-=======
-      this.pendingChanges.updates.forEach(edit => {
-        this.discardColumnUpdate(edit)
-      })
->>>>>>> c336a6d1
 
       this.pendingChanges.deletes.forEach(pendingDelete => {
         pendingDelete.row.getElement().classList.remove('deleted')

--- conflicted
+++ resolved
@@ -31,15 +31,9 @@
                   placeholder="Enter Value"
               />
               <button
-<<<<<<< HEAD
                   type="button"
                   class="clear btn-link"
                   @click.prevent="item.value = ''"
-=======
-                type="button"
-                class="clear btn-link"
-                @click.prevent="filter.value = ''"
->>>>>>> 28d6b97a
               >
                 <i class="material-icons">cancel</i>
               </button>
@@ -90,10 +84,6 @@
       </form>
     </div>
     <div ref="table"></div>
-<<<<<<< HEAD
-    <statusbar class="tabulator-footer">
-      <span ref="paginationArea" class="tabulator-paginator"></span>
-=======
     <statusbar :mode="statusbarMode" class="tabulator-footer">
       <div class="col x4">
         <span class="statusbar-item" v-if="lastUpdatedText && !editError" :title="`${totalRecordsText} Total Records`">
@@ -132,7 +122,6 @@
 
         </div>
       </div>
->>>>>>> 28d6b97a
     </statusbar>
   </div>
 </template>
@@ -193,7 +182,6 @@
     };
   },
   computed: {
-<<<<<<< HEAD
     checkedFilter() {
       let filterValid = true;
       this.filter.forEach(filter => {
@@ -203,7 +191,7 @@
       })
 
       return filterValid ? this.filter : false
-=======
+    },
     totalRecordsText() {
       return `${this.totalRecords.toLocaleString()}`
     },
@@ -228,7 +216,6 @@
         result[item.fromColumn] = item
       })
       return result
->>>>>>> 28d6b97a
     },
     tableColumns() {
       const columnWidth = this.table.columns.length > 20 ? 125 : undefined
@@ -410,11 +397,7 @@
         scrollPageDown: false
       }
     });
-
-<<<<<<< HEAD
     this.addFilter()
-=======
->>>>>>> 28d6b97a
   },
   methods: {
     valueCellFor(cell) {

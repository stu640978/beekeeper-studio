<template>
  <div class="query-editor" v-hotkey="keymap">
    <div class="top-panel" ref="topPanel">
      <textarea name="editor" class="editor" ref="editor" id="" cols="30" rows="10"></textarea>
      <span class="expand"></span>
      <div class="toolbar text-right">
        <div class="actions btn-group" ref="actions">
          <x-button @click.prevent="triggerSave" class="btn btn-flat">Save</x-button>

          <x-buttons>
            <x-button v-tooltip="'Ctrl+Enter'" @click.prevent="submitTabQuery" primary>
              <x-label>{{hasSelectedText ? 'Run Selection' : 'Run'}}</x-label>
            </x-button>
            <x-button menu primary>
            <i class="material-icons">arrow_drop_down</i>
              <x-menu>
                <x-menuitem @click.prevent="submitTabQuery">
                  <x-label>{{hasSelectedText ? 'Run Selection' : 'Run'}}</x-label>
                  <x-shortcut value="Control+Enter"></x-shortcut>
                </x-menuitem>
                <x-menuitem @click.prevent="submitCurrentQuery">
                  <x-label>Run Current</x-label>
                  <x-shortcut value="Control+Shift+Enter"></x-shortcut>
                </x-menuitem>
              </x-menu>
            </x-button>
          </x-buttons>
        </div>
      </div>
    </div>
    <div class="bottom-panel" ref="bottomPanel">
      <progress-bar v-if="running"></progress-bar>
      <result-table ref="table" v-else-if="rowCount > 0" :tableHeight="tableHeight" :result="result" :query='query'></result-table>
      <div class="message" v-else-if="result"><div class="alert alert-info"><i class="material-icons">info</i><span>Query Executed Successfully. No Results</span></div></div>
      <div class="message" v-else-if="error"><div class="alert alert-danger"><i class="material-icons">warning</i><span>{{error}}</span></div></div>
      <div v-else><!-- No Data --></div>
      <span class="expand" v-if="!result"></span>
      <statusbar :class="{'empty': !result, 'query-meta': true}">
        <template v-if="results.length > 0">
          <span class="expand"></span>
          <span v-show="results.length > 1" class="result-selector">
            <div class="select-wrap">
              <select name="resultSelector" id="resultSelector" v-model="selectedResult" class="form-control">
                <option v-for="(result, index) in results" :selected="selectedResult == index" :key="index" :value="index">Result {{index + 1}}</option>
              </select>
            </div>
          </span>
          <div class="row-counts">
            <span class="num-rows" v-if="rowCount > 0">{{rowCount}} Records</span>
            <span class="truncated-rows" v-if="result && result.truncated"> ({{result.truncatedRowCount}} shown)</span>
          </div>
          <span class="affected-rows" v-if="affectedRowsText ">{{ affectedRowsText}}</span>
          <span class="execute-time" v-if="executeTimeText">{{executeTimeText}}</span>
        </template>
        <template v-else>
          <span class="expand"></span>
          <span>No Data</span>
        </template>
        <a class="btn btn-fab tex" v-if="result"  @click.prevent="download" v-tooltip="'Download Query Results'"><i class="material-icons text-primary">save_alt</i></a>
      </statusbar>
    </div>

    <!-- Save Modal -->
    <modal class="vue-dialog beekeeper-modal" name="save-modal" @closed="selectEditor" @opened="selectTitleInput" height="auto" :scrollable="true">
      <form @submit.prevent="saveQuery">
        <div class="dialog-content">
          <div class="dialog-c-title">Saved Query Name</div>
          <div class="modal-form">
            <div class="alert alert-danger save-errors" v-if="saveError">{{saveError}}</div>
            <div class="form-group">
                <input type="text" ref="titleInput" name="title" class="form-control"  v-model="tab.query.title" autofocus>
            </div>
          </div>
        </div>
        <div class="vue-dialog-buttons">
          <button class="btn btn-flat" type="button" @click.prevent="$modal.hide('save-modal')">Cancel</button>
          <button class="btn btn-primary" type="submit">Save</button>
        </div>
      </form>
    </modal>

    <!-- Parameter modal -->
    <modal class="vue-dialog beekeeper-modal" name="parameters-modal" @opened="selectFirstParameter" @closed="selectEditor" height="auto" :scrollable="true">
      <form @submit.prevent="submitQuery(queryForExecution, true)">
        <div class="dialog-content">
          <div class="dialog-c-title">Provide parameter values</div>
          <div class="dialog-c-subtitle">Don't forget to use single quotes around string values</div>
          <div class="modal-form">
            <div class="form-group">
                <div v-for="(param, index) in queryParameterPlaceholders" v-bind:key="index">
                  <div class="form-group row">
                    <label>{{param}}</label>
                    <input type="text" class="form-control" v-model="queryParameterValues[param]" autofocus ref="paramInput">
                  </div>
                </div>
            </div>
          </div>
        </div>
        <div class="vue-dialog-buttons">
          <button class="btn btn-flat" type="button" @click.prevent="$modal.hide('parameters-modal')">Cancel</button>
          <button class="btn btn-primary" type="submit">Run</button>
        </div>
      </form>
    </modal>


  </div>
</template>

<script>

  import _ from 'lodash'
  import 'codemirror/addon/search/searchcursor'
  import CodeMirror from 'codemirror'
  import Split from 'split.js'
  import Pluralize from 'pluralize'

  import { mapState } from 'vuex'

  import { splitQueries, extractParams } from '../lib/db/sql_tools'
  import ProgressBar from './editor/ProgressBar'
  import ResultTable from './editor/ResultTable'
<<<<<<< HEAD
  import Statusbar from './common/StatusBar'
=======
  import humanizeDuration from 'humanize-duration'
>>>>>>> 682d06c0

  export default {
    // this.queryText holds the current editor value, always
    components: { ResultTable, ProgressBar, Statusbar },
    props: ['tab', 'active'],
    data() {
      return {
        // result: null,
        results: [],
        running: false,
        selectedResult: 0,
        editor: null,
        runningQuery: null,
        error: null,
        split: null,
        tableHeight: 0,
        savePrompt: false,
        unsavedText: null,
        saveError: null,
        lastWord: null,
        cursorIndex: null,
        marker: null,
        queryParameterValues: {},
        queryForExecution: null,
        executeTime: 0

      }
    },
    computed: {
      hasSelectedText() {
        return this.editor ? !!this.editor.getSelection() : false
      },
      result() {
        return this.results[this.selectedResult]
      },
      query() {
        return this.tab.query
      },
      queryText() {
        return this.tab.query.text
      },
      individualQueries() {
        return splitQueries(this.queryText)
      },
      currentlySelectedQueryIndex() {
        let currentPos = 0
        const queries = this.individualQueries
        for (let i = 0; i < queries.length; i++) {
          currentPos += queries[i].length
          // currentPos += i == 0 ? queries[i].length : queries[i].length + 1
          if (currentPos >= this.cursorIndex) {
            return i
          }
        }
        return null
      },
      currentlySelectedQuery() {
        if (this.currentlySelectedQueryIndex == null) return null
        return this.individualQueries[this.currentlySelectedQueryIndex]
      },
      currentQueryPosition() {
        if(!this.editor || !this.currentlySelectedQuery) {
          return null
        }
        const otherCandidates = this.individualQueries.slice(0, this.currentlySelectedQueryIndex).filter((query) => query.includes(this.currentlySelectedQuery))
        let i = 0
        const cursor = this.editor.getSearchCursor(this.currentlySelectedQuery)
        while(i < otherCandidates.length + 1) {
          i ++
          if (!cursor.findNext()) return null
        }
        return {
          from: cursor.from(),
          to: cursor.to()
        }

      },
      affectedRowsText() {
        if (!this.result) {
          return null
        }

        const rows = this.result.affectedRows || 0
        return `${rows} ${Pluralize('row', rows)} affected`
      },
      executeTimeText() {
        if (!this.executeTime) {
          return null
        }
        const executeTime = this.executeTime || 0
        return humanizeDuration(executeTime)
      },
      rowCount() {
        return this.result && this.result.rows ? this.result.rows.length : 0
      },
      hasText() {
        return this.query.text && this.query.text.replace(/\s+/, '').length > 0
      },
      hasTitle() {
        return this.query.title && this.query.title.replace(/\s+/, '').length > 0
      },
      splitElements() {
        return [
          this.$refs.topPanel,
          this.$refs.bottomPanel,
        ]
      },
      keymap() {
        const result = {}
        result[this.ctrlOrCmd('l')] = this.selectEditor
        return result
      },
      connectionType() {
        return this.connection.connectionType;
      },
      hintOptions() {
        const result = {}
        this.tables.forEach(table => {
          const cleanColumns = table.columns.map(col => {
            return col.columnName
          })
          if (this.connectionType === 'postgresql' && /[A-Z]/.test(table.name)) {
            result[`"${table.name}"`] = cleanColumns
          }
          result[table.name] = cleanColumns
        })
        return { tables: result }
      },
      queryParameterPlaceholders() {
        let query = this.queryForExecution
        return extractParams(query)
      },
      deparameterizedQuery() {
        let query = this.queryForExecution
        if (_.isEmpty(query)) {
          return query;
        }
        _.each(this.queryParameterPlaceholders, param => {
          query = query.replace(new RegExp(`(\\W|^)${this.escapeRegExp(param)}(\\W|$)`), `$1${this.queryParameterValues[param]}$2`)
        });
        return query;
      },

      ...mapState(['usedConfig', 'connection', 'database', 'tables'])
    },
    watch: {
      active() {
        if(this.active && this.editor) {
          this.editor.refresh()
          this.editor.focus()
        } else {
          this.$modal.hide('save-modal')
        }
      },
      currentQueryPosition() {
        if (this.marker){
          this.marker.clear()
        }

        if(this.individualQueries.length < 2) {
          return;
        }

        if (!this.currentQueryPosition) {
          return
        }
        const { from, to } = this.currentQueryPosition
        this.marker = this.editor.getDoc().markText(from, to, {className: 'highlight'})
      },
      hintOptions() {
        this.editor.setOption('hintOptions',this.hintOptions)
        // this.editor.setOptions('hint', CodeMirror.hint.sql)
        // this.editor.refresh()
      },
      queryText() {
        if (this.query.id && this.unsavedText === this.queryText) {
          this.tab.unsavedChanges = false
          return
        } else {
          this.tab.unsavedChanges = true
        }
      }
    },
    methods: {
      download() {
        this.$refs.table.download();
      },
      selectEditor() {
        this.editor.focus()
      },
      selectTitleInput() {
        this.$refs.titleInput.select()
      },
      selectFirstParameter() {
        if (!this.$refs['paramInput'] || this.$refs['paramInput'].length == 0) return
        this.$refs['paramInput'][0].select()        
      },
      updateEditorHeight() {
        let height = this.$refs.topPanel.clientHeight
        height -= this.$refs.actions.clientHeight
        this.editor.setSize(null, height)
      },
      triggerSave() {
        if (this.query.id) {
          this.saveQuery()
        } else {
          this.$modal.show('save-modal')
        }
      },
      async saveQuery() {
        if (!this.hasTitle || !this.hasText) {
          this.saveError = "You need both a title, and some query text."
        } else {
          await this.$store.dispatch('saveFavorite', this.query)
          this.$modal.hide('save-modal')
          this.$noty.success('Saved')
          this.unsavedText = this.tab.query.text
          this.tab.unsavedChanges = false
        }
      },
      escapeRegExp(string) {
        return string.replace(/[.*+\-?^${}()|[\]\\]/g, '\\$&');
      },
      async submitCurrentQuery() {
        if (this.currentlySelectedQuery) {
          this.submitQuery(this.currentlySelectedQuery)
        } else {
          this.results = []
          this.error = 'No query to run'
        }
      },
      async submitTabQuery() {
        const text = this.hasSelectedText ? this.editor.getSelection() : this.editor.getValue()
        this.submitQuery(text)
      },
      async submitQuery(rawQuery, skipModal) {
        this.running = true
        this.queryForExecution = rawQuery
        this.results = []
        this.selectedResult = 0

        try {
          if (this.queryParameterPlaceholders.length > 0 && !skipModal) {
            this.$modal.show('parameters-modal')
            return
          }

          const query = this.deparameterizedQuery
          this.$modal.hide('parameters-modal')

          const runningQuery = this.connection.query(query)
          const queryStartTime = +new Date()
          const results = await runningQuery.execute()
          const queryEndTime = +new Date()
          this.executeTime = queryEndTime - queryStartTime
          let totalRows = 0
          results.forEach(result => {
            result.rowCount = result.rowCount || 0

            // TODO (matthew): remove truncation logic somewhere sensible
            totalRows += result.rowCount
            if (result.rowCount > this.$config.maxResults) {
              result.rows = _.take(result.rows, this.$config.maxResults)
              result.truncated = true
              result.truncatedRowCount = this.$config.maxResults
            }
          })
          this.results = results
          this.$store.dispatch('logQuery', { text: query, rowCount: totalRows})
        } catch (ex) {
          this.error = ex
        } finally {
          this.running = false
        }
      },
      inQuote() {
        return false
      },
      wrapIdentifier(value) {
        if (value && this.connectionType === 'postgresql' && /[A-Z]/.test(value)) {
          return `"${value.replace(/^"|"$/g, '')}"`
        }
        return value;
      },
      maybeAutoComplete(editor, e) {
        // BUGS:
        // 1. only on periods if not in a quote
        // 2. post-space trigger after a few SQL keywords
        //    - from, join
        const triggerWords = ['from', 'join']
        const triggers = {
          '190': 'period'
        }
        const space = 32
        if (editor.state.completionActive) return;
        if (triggers[e.keyCode] && !this.inQuote(editor, e)) {
          CodeMirror.commands.autocomplete(editor, null, { completeSingle: false });
          // return
        }
        if (e.keyCode === space) {
          try {
            const pos = _.clone(editor.getCursor());
            if (pos.ch > 0) {
              pos.ch = pos.ch - 2
            }
            const word = editor.findWordAt(pos)
            const lastWord = editor.getRange(word.anchor, word.head)
            if (!triggerWords.includes(lastWord.toLowerCase())) return;
            CodeMirror.commands.autocomplete(editor, null, { completeSingle: false });

          } catch (ex) {
            console.log('no keyup space autocomplete')
          }
        }
      },
    },
    mounted() {
      const $editor = this.$refs.editor
      // TODO (matthew): Add hint options for all tables and columns
      let startingValue = ""
      if (this.query.text) {
        startingValue = this.query.text
        this.unsavedText = this.query.text
        this.tab.unsavedChanges = false
      } else {
        this.tab.unsavedChanges = true
        for (var i = 0; i < 9; i++) {
            startingValue += '\n';
        }
      }

      this.$nextTick(() => {
        this.split = Split(this.splitElements, {
          elementStyle: (dimension, size) => ({
              'flex-basis': `calc(${size}%)`,
          }),
          sizes: [50,50],
          gutterSize: 8,
          direction: 'vertical',
          onDragEnd: () => {
            this.$nextTick(() => {
              this.tableHeight = this.$refs.bottomPanel.clientHeight
              this.updateEditorHeight()
            })
          }
        })

        const runQueryKeyMap = {
          "Shift-Ctrl-Enter": this.submitCurrentQuery,
          "Shift-Cmd-Enter": this.submitCurrentQuery,
          "Ctrl-Enter": this.submitTabQuery,
          "Cmd-Enter": this.submitTabQuery,
          "Ctrl-S": this.triggerSave,
          "Cmd-S": this.triggerSave
        }

        this.editor = CodeMirror.fromTextArea($editor, {
          lineNumbers: true,
          mode: "text/x-sql",
          theme: 'monokai',
          extraKeys: {"Ctrl-Space": "autocomplete", "Cmd-Space": "autocomplete"},
          hint: CodeMirror.hint.sql,
          hintOptions: this.hintOptions
        })
        this.editor.setValue(startingValue)
        this.editor.addKeyMap(runQueryKeyMap)

        this.editor.on("change", (cm) => {
          // this also updates `this.queryText`
          this.tab.query.text = cm.getValue()
        })

        if (this.connectionType === 'postgresql')  {
          this.editor.on("beforeChange", (cm, co) => {
            const { to, from, origin, text } = co;
            if (origin === 'complete') {
              let [tableName, colName] = text[0].split('.');
              const newText = [[this.wrapIdentifier(tableName), this.wrapIdentifier(colName)].filter(s => s).join('.')]
              co.update(from, to, newText, origin);
            }
          })
        }

        // TODO: make this not suck
        this.editor.on('keyup', this.maybeAutoComplete)
        this.editor.on('cursorActivity', (editor) => this.cursorIndex = editor.getDoc().indexFromPos(editor.getCursor(true)))
        this.editor.focus()

        setTimeout(() => {
          // this fixes the editor not showing because it doesn't think it's dom element is in view.
          // its a hit and miss error
          this.editor.refresh()
        }, 1)

        // this gives the dom a chance to kick in and render these
        // before we try to read their heights
        setTimeout(() => {
          this.tableHeight = this.$refs.bottomPanel.clientHeight
          this.updateEditorHeight()
        }, 1)
      })
    },
    beforeDestroy() {
      if(this.split) {
        console.log("destroying split")
        this.split.destroy()
      }
    },
  }
</script>
<|MERGE_RESOLUTION|>--- conflicted
+++ resolved
@@ -120,11 +120,8 @@
   import { splitQueries, extractParams } from '../lib/db/sql_tools'
   import ProgressBar from './editor/ProgressBar'
   import ResultTable from './editor/ResultTable'
-<<<<<<< HEAD
   import Statusbar from './common/StatusBar'
-=======
   import humanizeDuration from 'humanize-duration'
->>>>>>> 682d06c0
 
   export default {
     // this.queryText holds the current editor value, always

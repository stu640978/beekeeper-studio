import Vue from 'vue'
import VueNoty from 'vuejs-noty'
import VueHotkey from 'v-hotkey'
import VTooltip from 'v-tooltip'
import VModal from 'vue-js-modal'
import 'xel/xel'
import 'codemirror/addon/search/searchcursor'
import Tabulator from 'tabulator-tables'

import App from './App.vue'
import path from 'path'
import 'typeface-roboto'
import 'typeface-source-code-pro'
import './assets/styles/app.scss'
import $ from 'jquery'
import SQL from 'codemirror/mode/sql/sql'
import Hint from 'codemirror/addon/hint/show-hint.js'
import SQLHint from 'codemirror/addon/hint/sql-hint.js'
import store from './store/index'
import 'reflect-metadata'
import {TypeOrmPlugin} from './lib/typeorm_plugin'
import config from './config'
import ConfigPlugin from './plugins/ConfigPlugin'
<<<<<<< HEAD
import { ipcRenderer } from 'electron'
import platform_info from './common/platform_info'
import AppEventHandler from './lib/events/AppEventHandler'
import Connection from './common/appdb/Connection'
=======
import xlsx from 'xlsx'


>>>>>>> a1d09e5c
(async () => {
  try {
    Tabulator.prototype.defaultOptions.layout = "fitDataFill";
    const appDb = path.join(config.userDirectory, 'app.db')
    console.log(platform_info)
    const connection = new Connection(appDb, config.isDevelopment ? true : ['error'])
    await connection.connect()
    
    window.$ = $
    window.jQuery = $
    window.sql = SQL
    window.hint = Hint
    window.SQLHint = SQLHint
    window.XLSX = xlsx
    Vue.config.devtools = process.env.NODE_ENV === 'development';

    Vue.mixin({
      methods: {
        ctrlOrCmd(key) {
          if (this.$config.isMac) return `meta+${key}`
          return `ctrl+${key}`
        },
        selectChildren(element) {
          window.getSelection().selectAllChildren(
            element
          );
        }
      }
    })

    Vue.config.productionTip = false
    Vue.use(TypeOrmPlugin, {connection})
    Vue.use(VueHotkey)
    Vue.use(VTooltip)
    Vue.use(VModal)
    Vue.use(ConfigPlugin)
    Vue.use(VueNoty, {
      timeout: 2300,
      progressBar: true,
      layout: 'bottomRight',
      theme: 'mint',
      closeWith: ['button', 'click'],
    })

    const app = new Vue({
      render: h => h(App),
      store,
    })
    await app.$store.dispatch('settings/initializeSettings')
    const handler = new AppEventHandler(ipcRenderer, app)
    handler.registerCallbacks()
    app.$mount('#app')
  } catch (err) {
    throw err
    // console.error(err)
  }
})();

<|MERGE_RESOLUTION|>--- conflicted
+++ resolved
@@ -21,16 +21,12 @@
 import {TypeOrmPlugin} from './lib/typeorm_plugin'
 import config from './config'
 import ConfigPlugin from './plugins/ConfigPlugin'
-<<<<<<< HEAD
 import { ipcRenderer } from 'electron'
 import platform_info from './common/platform_info'
 import AppEventHandler from './lib/events/AppEventHandler'
 import Connection from './common/appdb/Connection'
-=======
 import xlsx from 'xlsx'
 
-
->>>>>>> a1d09e5c
 (async () => {
   try {
     Tabulator.prototype.defaultOptions.layout = "fitDataFill";

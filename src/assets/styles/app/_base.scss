--- conflicted
+++ resolved
@@ -13,545 +13,5 @@
 :root, body {
   font-family: $font-family, Helvetica, Arial, sans-serif;
   -webkit-font-smoothing: antialiased;
-<<<<<<< HEAD
-  background: $theme-bg;
-  color: $theme-base;
-}
-body {
-  @extend :root;
-}
-a {
-  display: inline-block;
-  align-items: center;
-  color: $link-color;
-  text-decoration: none;
-  cursor: pointer;
-  &:hover, &:focus {
-    color: $link-color;
-    text-decoration: none;
-  }
-  &.disabled, &.disabled:hover {
-    cursor: initial;
-    opacity: 0.25;
-  }
-}
-i {
-  @extend .noselect;
-}
-.expand {
-  flex-grow: 1;
-}
-.truncate {
-  overflow: hidden;
-  white-space: nowrap;
-  text-overflow: ellipsis;
-}
-.sub {
-  font-weight: bold;
-  text-transform: uppercase;
-  font-size: 80%;
-  letter-spacing: 0.05rem;
-}
-.noselect {
-        -ms-user-select: none;
-    -webkit-user-select: none;
-            user-select: none;
-}
-
-// Material-icons
-.material-icons {
-  font-size: 18px;
-}
-
-// Selection
-::selection {
-  background: $theme-secondary;
-}
-
-// Placeholder
-::placeholder {
-  color: $text-hint;
-}
-
-// Scrollbar
-// ---------------------
-::-webkit-scrollbar {
-  width: 6px;
-  height: 6px;
-}
-::-webkit-scrollbar-track-piece {
-  background-color: transparent;
-  background-image: url(data:image/png;base64,iVBORw0KGgoAAAANSUhEUgAAAAEAAAABCAQAAAC1HAwCAAAAC0lEQVR42mNkYAAAAAYAAjCB0C8AAAAASUVORK5CYII=); background-repeat: repeat-y!important;
-}
-::-webkit-scrollbar-thumb {
-  background: rgba($theme-base, 0.2);
-  border-radius: 2px;
-}
-::-webkit-scrollbar-button {
-  display: none;
-}
-::-webkit-scrollbar-corner {
-  background: transparent;
-}
-
-
-// Buttons
-// ---------------------------------------
-.btn {
-  display: inline-block;
-  font-size: 12px;
-  line-height: $input-height;
-  height: $input-height;
-  font-weight: 700;
-  outline: 0;
-  border: 0;
-  padding: 0 1rem;
-  min-width: 88px;
-  box-shadow: inset 0 0 0 1px rgba(white, 0.025);
-  border-radius: $btn-border-radius;
-  transition: background 0.15s ease-in-out,
-              color 0.15s ease-in-out,;
-  text-align: center;
-  cursor: pointer;
-  &:hover, &:focus {
-    font-weight: 700;
-    outline: 0;
-    border: 0;
-    box-shadow: none;
-  }
-  &.btn-icon {
-    display: flex;
-    align-items: center;
-    i {
-      font-size: 1rem;
-    }
-  }
-}
-.btn-primary {
-  // background: rgba($theme-base, 0.37);
-  background: $theme-primary;
-  color: $theme-bg;
-  transition: background 0.15s ease-in-out;
-  &:hover, &:focus {
-    // background: rgba($theme-base, 0.44);
-    background: lighten($theme-primary, 8%);
-    color: $theme-bg;
-  }
-}
-.btn-flat {
-  color: $theme-base;
-  background: rgba($theme-base, 0.06);
-  &:hover, &:focus {
-    background: rgba($theme-base, 0.12);
-  }
-}
-.btn-link {
-  color: $theme-base;
-  background: transparent;
-  box-shadow: none;
-  &:hover, &:focus {
-    background: rgba($theme-base, 0.06);
-  }
-}
-.btn-info {
-  background: $brand-info;
-  color: white;
-}
-.btn-danger {
-  &:hover {
-    background: $brand-danger;
-    color: white;
-  }
-}
-.btn-large {
-  padding: 1.25em;
-  font-size: 13px;
-  width: 100%;
-  max-width: 250px;
-}
-.btn-block {
-  display: flex;
-  justify-content: center;
-  width: 100%;
-}
-.btn-fab {
-  $fab-size:   26px;
-
-  height: $fab-size;
-  min-width: $fab-size;
-  width: $fab-size;
-  height: $fab-size;
-  line-height: $fab-size;
-  border-radius: $fab-size;
-  padding: 0;
-  margin: 0;
-  text-align: center;
-  box-shadow: none;
-  @extend .noselect;
-  @extend .layout-center;
-  transition: background 0.15s ease-in-out;
-  &:hover, &:focus {
-    background: rgba($theme-base, 0.1);
-  }
-  .material-icons {
-    font-size: 20px;
-    color: $text-dark;
-  }
-}
-.btn-group {
-  margin-left: -0.25rem;
-  margin-right: -0.25rem;
-  .btn {
-    margin-left: 0.25rem;
-    margin-right: 0.25rem;
-  }
-}
-
-// Disabled Buttons
-.btn[disabled="disabled"] {
-  $btn-disabled-opacity:      0.25;
-
-  opacity: $btn-disabled-opacity!important;
-  &:hover, &:focus {
-    opacity: $btn-disabled-opacity!important;
-  }
-  &.btn-primary {
-    &:hover, &:focus {
-      background: $brand-secondary!important;
-    }
-  }
-  &.btn-flat {
-    &:hover, &:focus {
-     background: transparent!important;
-    }
-  }
-}
-
-// Inputs
-// -----------------------
-.form-group {
-  display: flex;
-  flex-direction: column;
-  margin-top: 6px;
-  margin-bottom: 6px;
-  label {
-    display: flex;
-    align-items: center;
-    font-size: 0.85rem;
-    line-height: 1.5;
-    margin-bottom: 2px;
-    .hint {
-      margin: 0 0 0 0.25rem;
-    }
-  }
-  .hint {
-    margin: $gutter-h * 0.5;
-    margin-bottom: 0;
-    font-size: 80%;
-    color: $text-hint;
-  }
-}
-.form-control {
-  position: relative;
-  display: block;
-  height: $input-height;
-  padding: 0 0.75rem;
-  font-size: 0.9rem;
-  font-weight: normal;
-  line-height: 1.1;
-  color: $text;
-  background: transparent;
-  border-radius: $input-radius;
-  border: 1px solid rgba($theme-base, 0.1);
-  outline: none;
-  box-shadow: none;
-  width: 100%;
-  transition: border-color 0.15s ease-in-out;
-}
-input, select, textarea {
-  @extend .form-control;
-  &:focus {
-    border-color: $input-highlight;
-  }
-}
-
-// Select
-// --------------------------------
-select {
-  -webkit-appearance: none;
-  appearance: none;
-  background: url("data:image/svg+xml;utf8,<svg xmlns='http://www.w3.org/2000/svg' width='8' height='8' fill='silver'><polygon points='0,0 8,0 4,4'/></svg>") no-repeat scroll 98% 60% transparent !important;
-  padding: 0 0.75rem;
-  cursor: pointer;
-  option {
-    background: lighten($theme-bg, 2%);
-  }
-}
-
-// Checkbox
-// -------------------------------
-.checkbox-group {
-  display: inline-flex;
-  align-items: center;
-  padding-left: 0.25rem;
-  padding-right: 0.25rem;
-  margin-top: 0.5rem;
-  margin-bottom: 0.5rem;
-  cursor: pointer;
-  span {
-    font-size: 13px;
-  }
-  i {
-    margin: 0 ($gutter-h * 0.75);
-    font-size: 18px;
-    color: rgba($theme-base, 0.37);
-  }
-}
-input[type="checkbox"] {
-  $checkbox-size:     16px;
-
-  position: relative;
-  display: inline-flex;
-	-webkit-appearance: none;
-	background-color: transparent;
-  box-shadow: inset 0 0 0 2px $border-color;
-  height: $checkbox-size;
-  width: $checkbox-size;
-	padding: 0;
-  border: 0;
-  margin-right: $gutter-h;
-	border-radius: 5px;
-  transition: background 0.2s ease-in-out;
-  &:active,
-  &:checked,
-  &:checked:active {
-    background: $theme-primary;
-    color: $theme-bg;
-  }
-  &:checked:after {
-    font-family: 'Material Icons';
-    content: '\e5ca';
-    font-size: $checkbox-size;
-    position: absolute;
-    height: $checkbox-size;
-    width: $checkbox-size;
-    color: $theme-bg;
-  }
-}
-
-// Input File
-// ---------------------------------
-input[type=file] {
-  padding-left: $gutter-h;
-  font-size: 12px;
-  outline: none;
-  border: 0;
-  box-shadow: inset 0 0 0 1px $border-color;
-  &::-webkit-file-upload-button {
-    font-family: $font-family, Helvetica, Arial, sans-serif;
-    color: $theme-base;
-    background: rgba($theme-base, 0.035);
-    font-size: 11px!important;
-    line-height: $input-height;
-    height: $input-height + 1px;
-    padding: 0 $gutter-w;
-    font-weight: bold;
-    padding: 0 $gutter-w;
-    margin-left: -$gutter-h;
-    border: 0;
-    outline: none;
-    box-shadow: inset -1px 0 rgba(white, 0.08);
-    transition: background 0.15s ease-in-out;
-    cursor: pointer;
-    &:hover, &:focus {
-      background: rgba($theme-base, 0.08);
-    }
-  }
-}
-
-.text-primary {
-  color: $brand-primary!important;
-}
-
-.text-success {
-  color: $brand-success!important;
-}
-.text-info {
-  color: $brand-info!important;
-}
-.text-danger {
-  color: $brand-danger!important;
-}
-.text-warning {
-  color: $brand-warning!important;
-}
-
-.text-2x {
-  font-size: 2rem;
-  &.material-icons {
-    font-size: 2em;
-  }
-}
-
-// Nav
-// ----------------------------------
-.nav {
-  display: -webkit-box;
-  display: -ms-flexbox;
-  display: flex;
-  -ms-flex-wrap: wrap;
-  flex-wrap: wrap;
-  padding-left: 0;
-  margin-bottom: 0;
-  list-style: none;
-}
-.nav-tabs {
-  border: 0;
-  .nav-link {
-    border: 0;
-    &.active {
-      border: 0;
-      background: $query-editor-bg;
-    }
-  }
-}
-.nav-link {
-  display: block;
-  padding: 0.5rem 1rem;
-}
-
-// Split.js Resizer
-// ------------------------------------------
-.gutter {
-  position: relative;
-  &.gutter-horizontal,
-  &.gutter-vertical {
-    display: flex;
-    background-color: tranparent;
-    z-index: 10;
-  }
-  &.gutter-horizontal {
-    width: 0!important;
-    cursor: e-resize;
-    &:after {
-      height: 100%;
-      width: 8px;
-      left: -2px;
-    }
-  }
-  &.gutter-vertical {
-    cursor: n-resize;
-    height: 0!important;
-    &:after {
-      height: 8px;
-      width: 100%;
-      top: -4px;
-    }
-  }
-  &:after {
-    content: "";
-    display: block;
-    position: absolute;
-    z-index: 10;
-  }
-}
-
-
-// Cards
-// ---------------------------------------
-.card, .card-flat {
-  border-radius: 8px;
-  overflow: hidden;
-  &.padding {
-    padding: 1.5rem;
-  }
-}
-.card-body {
-  &.padding {
-    padding: 1.25rem;
-  }
-}
-.card-actions {
-  display: flex;
-  padding: 0.5rem;
-  justify-content: flex-end;
-}
-.card {
-  background: lighten($theme-bg, 6%);
-  @extend .card-shadow;
-}
-.card-flat {
-  background: rgba($theme-base, 0.04);
-  box-shadow: none;
-}
-.card-title {
-  font-size: 1.25rem;
-  margin: 0;
-  margin-bottom: 1.25rem;
-}
-.card-shadow {
-  box-shadow: 0 0 0 1px rgba(black ,0.06),
-              0 1px 3px 0 rgba(black ,0.12),
-              0 2px 1px -1px rgba(black ,0.08);
-  transition: box-shadow 0.28s ease-in-out;
-}
-.card-shadow-hover {
-  box-shadow: 0 0 0 1px rgba(black ,0.06),
-              0 1px 2px rgba(black ,0.08),
-              0 6px 15px rgba(black ,0.12);
-}
-
-// Badge
-// -------------------
-.badge {
-  display: inline-block;
-  padding: 0 0.35rem;
-  border-radius: 4px;
-  font-size: 80%;
-  font-weight: normal;
-  line-height: 1.4;
-  text-align: center;
-  white-space: nowrap;
-  vertical-align: baseline;
-  background: rgba($theme-base, 0.2);
-  color: $theme-base;
-  transition: color 0.15s ease-in-out,
-              background-color 0.15s ease-in-out,
-              border-color 0.15s ease-in-out,
-              box-shadow 0.15s ease-in-out;
-}
-
-// Alerts
-// --------------------------
-.alert {
-  display: flex;
-  border-radius: 6px;
-  padding: 0.75rem 1rem;
-  background: rgba($theme-base, 0.035);
-  margin: 0.5rem 0;
-  font-size: 0.85rem;
-  line-height: 16px;
-  > i {
-    font-size: 18px;
-    margin-right: 1rem;
-  }
-  ul {
-    margin: 0.35rem 0;
-    padding-left: 1.5rem;
-  }
-}
-.alert-danger {
-  color: lighten($brand-danger, 5%);
-}
-.alert-warning {
-  color: lighten($brand-warning, 5%);
-}
-.alert-info {
-  color: lighten($brand-info, 5%);
-}
-.alert-success {
-  color: lighten($brand-success, 5%);
-=======
   font-size: $base-font-size;
->>>>>>> d4c817ca
 }
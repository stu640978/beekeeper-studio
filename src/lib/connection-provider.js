--- conflicted
+++ resolved
@@ -7,9 +7,9 @@
   convertConfig(config, osUsername) {
     const ssh = config.sshEnabled ? {} : null
     if (ssh) {
-      ssh.host = config.sshHost.trim()
+      ssh.host = config.sshHost ? config.sshHost.trim() : null
       ssh.port = config.sshPort
-      ssh.user = config.sshUsername.trim()
+      ssh.user = config.sshUsername ? config.sshUsername.trim() : null
       ssh.password = config.sshPassword
       ssh.privateKey = config.sshKeyfile
       ssh.passphrase = config.sshKeyfilePassword
@@ -20,12 +20,8 @@
       host: config.host.trim(),
       port: config.port,
       socketPath: null,
-<<<<<<< HEAD
-      user: config.username.trim(),
-=======
-      user: config.username,
+      user: config.username ? config.username.trim() : null,
       osUser: osUsername,
->>>>>>> 00a745a5
       password: config.password,
       ssh: ssh,
       ssl: config.ssl

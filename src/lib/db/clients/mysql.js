// Copyright (c) 2015 The SQLECTRON Team
import { readFileSync } from 'fs'

import mysql from 'mysql2';
import { identify } from 'sql-query-identifier';
import knexlib from 'knex'

import { createCancelablePromise } from '../../../common/utils';
import errors from '../../errors';
<<<<<<< HEAD
import { buildDeleteQueries, genericSelectTop } from './utils';


const logger = createLogger('db:clients:mysql');
=======
import { genericSelectTop } from './utils';
import rawLog from 'electron-log'
const log = rawLog.scope('mysql')
const logger = () => log
>>>>>>> 68c449c0

const knex = knexlib({ client: 'mysql2' })

const mysqlErrors = {
  EMPTY_QUERY: 'ER_EMPTY_QUERY',
  CONNECTION_LOST: 'PROTOCOL_CONNECTION_LOST',
};

export default async function (server, database) {
  const dbConfig = configDatabase(server, database);
  logger().debug('create driver client for mysql with config %j', dbConfig);

  const conn = {
    pool: mysql.createPool(dbConfig),
  };

  // light solution to test connection with with the server
  await driverExecuteQuery(conn, { query: 'select version();' });

  return {
    wrapIdentifier,
    disconnect: () => disconnect(conn),
    listTables: () => listTables(conn),
    listViews: () => listViews(conn),
    listMaterializedViews: () => [],
    listRoutines: () => listRoutines(conn),
    listTableColumns: (db, table) => listTableColumns(conn, db, table),
    listTableTriggers: (table) => listTableTriggers(conn, table),
    listTableIndexes: (db, table) => listTableIndexes(conn, db, table),
    listSchemas: () => listSchemas(conn),
    getTableReferences: (table) => getTableReferences(conn, table),
    getPrimaryKey: (db, table) => getPrimaryKey(conn, db, table),
    getTableKeys: (db, table) => getTableKeys(conn, db, table),
    query: (queryText) => query(conn, queryText),
    updateValues: (updates) => updateValues(conn, updates),
    deleteRows: (deletes) => deleteRows(conn, deletes),
    executeQuery: (queryText) => executeQuery(conn, queryText),
    listDatabases: (filter) => listDatabases(conn, filter),
    selectTop: (table, offset, limit, orderBy, filters) => selectTop(conn, table, offset, limit, orderBy, filters),
    getQuerySelectTop: (table, limit) => getQuerySelectTop(conn, table, limit),
    getTableCreateScript: (table) => getTableCreateScript(conn, table),
    getViewCreateScript: (view) => getViewCreateScript(conn, view),
    getRoutineCreateScript: (routine, type) => getRoutineCreateScript(conn, routine, type),
    truncateAllTables: () => truncateAllTables(conn),
  };
}


export function disconnect(conn) {
  conn.pool.end();
}


export async function listTables(conn) {
  const sql = `
    SELECT table_name as name
    FROM information_schema.tables
    WHERE table_schema = database()
    AND table_type NOT LIKE '%VIEW%'
    ORDER BY table_name
  `;

  const { data } = await driverExecuteQuery(conn, { query: sql });

  return data;
}

export async function listViews(conn) {
  const sql = `
    SELECT table_name as name
    FROM information_schema.views
    WHERE table_schema = database()
    ORDER BY table_name
  `;

  const { data } = await driverExecuteQuery(conn, { query: sql });

  return data;
}

export async function listRoutines(conn) {
  const sql = `
    SELECT routine_name as 'routine_name', routine_type as 'routine_type'
    FROM information_schema.routines
    WHERE routine_schema = database()
    ORDER BY routine_name
  `;

  const { data } = await driverExecuteQuery(conn, { query: sql });

  return data.map((row) => ({
    routineName: row.routine_name,
    routineType: row.routine_type,
  }));
}

export async function listTableColumns(conn, database, table) {
  const clause = table ? `AND table_name = ?` : ''
  const sql = `
    SELECT table_name AS 'table_name', column_name AS 'column_name', column_type AS 'data_type'
    FROM information_schema.columns
    WHERE table_schema = database()
    ${clause}
    ORDER BY ordinal_position
  `;

  const params = table ? [table] : []

  const { data } = await driverExecuteQuery(conn, { query: sql, params });

  return data.map((row) => ({
    tableName: row.table_name,
    columnName: row.column_name,
    dataType: row.data_type,
  }));
}

export async function selectTop(conn, table, offset, limit, orderBy, filters) {
  return genericSelectTop(conn, table, offset, limit, orderBy, filters, driverExecuteQuery)
}

export async function listTableTriggers(conn, table) {
  const sql = `
    SELECT trigger_name as 'trigger_name'
    FROM information_schema.triggers
    WHERE event_object_schema = database()
    AND event_object_table = ?
  `;

  const params = [
    table,
  ];

  const { data } = await driverExecuteQuery(conn, { query: sql, params });

  return data.map((row) => row.trigger_name);
}

export async function listTableIndexes(conn, database, table) {
  const sql = 'SHOW INDEX FROM ?? FROM ??';

  const params = [
    table,
    database,
  ];

  const { data } = await driverExecuteQuery(conn, { query: sql, params });

  return data.map((row) => row.Key_name);
}

export function listSchemas() {
  return Promise.resolve([]);
}

export async function getTableReferences(conn, table) {
  const sql = `
    SELECT referenced_table_name as 'referenced_table_name'
    FROM information_schema.key_column_usage
    WHERE referenced_table_name IS NOT NULL
    AND table_schema = database()
    AND table_name = ?
  `;

  const params = [
    table,
  ];

  const { data } = await driverExecuteQuery(conn, { query: sql, params });

  return data.map((row) => row.referenced_table_name);
}

export async function getPrimaryKey(conn, database, table) {
  logger().debug('finding foreign key for', database, table)
  const sql = `SHOW KEYS FROM ?? WHERE Key_name = 'PRIMARY'`
  const params = [
    table,
  ];
  const { data } = await driverExecuteQuery(conn, { query: sql, params })
  if (data.length !== 1) return null
  return data[0] ? data[0].Column_name : null
}

export async function getTableKeys(conn, database, table) {
  const sql = `
    SELECT constraint_name as 'constraint_name', column_name as 'column_name', referenced_table_name as 'referenced_table_name',
      IF(referenced_table_name IS NOT NULL, 'FOREIGN', constraint_name) as key_type,
      REFERENCED_TABLE_NAME as referenced_table,
      REFERENCED_COLUMN_NAME as referenced_column
    FROM information_schema.key_column_usage
    WHERE table_schema = database()
    AND table_name = ?
    AND referenced_table_name IS NOT NULL
  `;

  const params = [
    table,
  ];

  const { data } = await driverExecuteQuery(conn, { query: sql, params });

  return data.map((row) => ({
    constraintName: `${row.constraint_name} KEY`,
    toTable: row.referenced_table,
    toColumn: row.referenced_column,
    fromTable: table,
    fromColumn: row.column_name,
    referencedTable: row.referenced_table_name,
    keyType: `${row.key_type} KEY`,
  }));
}


export function query(conn, queryText) {
  let pid = null;
  let canceling = false;
  const cancelable = createCancelablePromise({
    ...errors.CANCELED_BY_USER,
    sqlectronError: 'CANCELED_BY_USER',
  });

  return {
    execute() {
      return runWithConnection(conn, async (connection) => {
        const connClient = { connection };

        const { data: dataPid } = await driverExecuteQuery(connClient, {
          query: 'SELECT connection_id() AS pid',
        });

        pid = dataPid[0].pid;

        try {
          const data = await Promise.race([
            cancelable.wait(),
            executeQuery(connClient, queryText),
          ]);

          pid = null;

          return data;
        } catch (err) {
          if (canceling && err.code === mysqlErrors.CONNECTION_LOST) {
            canceling = false;
            err.sqlectronError = 'CANCELED_BY_USER';
          }

          throw err;
        } finally {
          cancelable.discard();
        }
      });
    },

    async cancel() {
      if (!pid) {
        throw new Error('Query not ready to be canceled');
      }

      canceling = true;
      try {
        await driverExecuteQuery(conn, {
          query: `kill ${pid};`,
        });
        cancelable.cancel();
      } catch (err) {
        canceling = false;
        throw err;
      }
    },
  };
}

export async function updateValues(conn, updates) {
  const updateCommands = updates.map(update => {
    return {
      query: `UPDATE ${wrapIdentifier(update.table)} SET ${wrapIdentifier(update.column)} = ? WHERE ${wrapIdentifier(update.pkColumn)} = ?`,
      params: [update.value, update.primaryKey]
    }
  })

  const commands = [{ query: 'START TRANSACTION'}, ...updateCommands];
  const results = []
  // TODO: this should probably return the updated values
  await runWithConnection(conn, async (connection) => {
    const cli = { connection }
    try {
      for (let index = 0; index < commands.length; index++) {
        const blob = commands[index];
        await driverExecuteQuery(cli, blob)
      }

      const returnQueries = updates.map(update => {
        return {
          query: `select * from ${wrapIdentifier(update.table)} where ${wrapIdentifier(update.pkColumn)} = ?`,
          params: [
            update.primaryKey
          ]
        }
      })

      for (let index = 0; index < returnQueries.length; index++) {
        const blob = returnQueries[index];
        const r = await driverExecuteQuery(cli, blob)
        if (r.data[0]) results.push(r.data[0])
      }
      await driverExecuteQuery(cli,{ query: 'COMMIT'})
    } catch (ex) {
      logger().error("query exception: ", ex)
      await driverExecuteQuery(cli, { query: 'ROLLBACK' });

      throw ex
    }
  })
  return results
}

export async function deleteRows(conn, deletes) {
  const deleteCommands = buildDeleteQueries(knex, deletes)

  const commands = ['START TRANSACTION', ...deleteCommands];
  await runWithConnection(conn, async (connection) => {
    const cli = { connection }
    try {
      for (let index = 0; index < commands.length; index++) {
        const blob = commands[index];
        await driverExecuteQuery(cli, { query: blob })
      }
      await driverExecuteQuery(cli, { query: 'COMMIT'})
    } catch (ex) {
      logger().error("query exception: ", ex)
      await driverExecuteQuery(cli, { query: 'ROLLBACK' });
      throw ex
    }
  })

  return true
}

export async function executeQuery(conn, queryText) {
  const { fields, data } = await driverExecuteQuery(conn, { query: queryText });
  if (!data) {
    return [];
  }

  const commands = identifyCommands(queryText).map((item) => item.type);

  if (!isMultipleQuery(fields)) {
    return [parseRowQueryResult(data, fields, commands[0])];
  }

  return data.map((_, idx) => parseRowQueryResult(data[idx], fields[idx], commands[idx]));
}


export async function listDatabases(conn, filter) {
  const sql = 'show databases';

  const { data } = await driverExecuteQuery(conn, { query: sql });

  return data
    .filter((item) => filterDatabase(item, filter, 'Database'))
    .map((row) => row.Database);
}


export function getQuerySelectTop(conn, table, limit) {
  return `SELECT * FROM ${wrapIdentifier(table)} LIMIT ${limit}`;
}

export async function getTableCreateScript(conn, table) {
  const sql = `SHOW CREATE TABLE ${table}`;

  const { data } = await driverExecuteQuery(conn, { query: sql });

  return data.map((row) => row['Create Table']);
}

export async function getViewCreateScript(conn, view) {
  const sql = `SHOW CREATE VIEW ${view}`;

  const { data } = await driverExecuteQuery(conn, { query: sql });

  return data.map((row) => row['Create View']);
}

export async function getRoutineCreateScript(conn, routine, type) {
  const sql = `SHOW CREATE ${type.toUpperCase()} ${routine}`;

  const { data } = await driverExecuteQuery(conn, { query: sql });

  return data.map((row) => row[`Create ${type}`]);
}

export function wrapIdentifier(value) {
  return (value !== '*' ? `\`${value.replace(/`/g, '``')}\`` : '*');
}

async function getSchema(conn) {
  const sql = 'SELECT database() AS \'schema\'';

  const { data } = await driverExecuteQuery(conn, { query: sql });

  return data[0].schema;
}

export async function truncateAllTables(conn) {
  await runWithConnection(conn, async (connection) => {
    const connClient = { connection };

    const schema = await getSchema(connClient);

    const sql = `
      SELECT table_name as 'table_name'
      FROM information_schema.tables
      WHERE table_schema = '${schema}'
      AND table_type NOT LIKE '%VIEW%'
    `;

    const { data } = await driverExecuteQuery(connClient, { query: sql });

    const truncateAll = data.map((row) => `
      SET FOREIGN_KEY_CHECKS = 0;
      TRUNCATE TABLE ${wrapIdentifier(schema)}.${wrapIdentifier(row.table_name)};
      SET FOREIGN_KEY_CHECKS = 1;
    `).join('');

    await driverExecuteQuery(connClient, { query: truncateAll });
  });
}


function configDatabase(server, database) {
  const config = {
    host: server.config.host,
    port: server.config.port,
    user: server.config.user,
    password: server.config.password,
    database: database.database,
    multipleStatements: true,
    dateStrings: true,
    supportBigNumbers: true,
    bigNumberStrings: true,
    connectTimeout  : 60 * 60 * 1000,
  };

  if (server.sshTunnel) {
    config.host = server.config.localHost;
    config.port = server.config.localPort;
  }

  if (server.config.ssl) {
    config.ssl = {
    }

    if (server.config.sslCaFile) {
      config.ssl.ca = readFileSync(server.config.sslCaFile);
    }

    if (server.config.sslCertFile) {
      config.ssl.cert = readFileSync(server.config.sslCertFile);
    }

    if (server.config.sslKeyFile) {
      config.ssl.key = readFileSync(server.config.sslKeyFile);
    }
    if (!config.ssl.key && !config.ssl.ca && !config.ssl.cert) {
      // TODO: provide this as an option in settings
      // or per-connection as 'reject self-signed certs'
      // How it works:
      // if false, cert can be self-signed
      // if true, has to be from a public CA
      // Heroku certs are self-signed.
      // if you provide ca/cert/key files, it overrides this
      config.ssl.rejectUnauthorized = false
    }
  }

  return config;
}


function getRealError(conn, err) {
  /* eslint no-underscore-dangle:0 */
  if (conn && conn._protocol && conn._protocol._fatalError) {
    logger().warn("Query error", err, conn._protocol._fatalError)
    return conn._protocol._fatalError;
  }
  return err;
}


function parseRowQueryResult(data, fields, command) {
  // Fallback in case the identifier could not reconize the command
  const isSelect = Array.isArray(data);
  return {
    command: command || (isSelect && 'SELECT'),
    rows: isSelect ? data : [],
    fields: fields || [],
    rowCount: isSelect ? (data || []).length : undefined,
    affectedRows: !isSelect ? data.affectedRows : undefined,
  };
}


function isMultipleQuery(fields) {
  if (!fields) { return false; }
  if (!fields.length) { return false; }
  return (Array.isArray(fields[0]) || fields[0] === undefined);
}


function identifyCommands(queryText) {
  try {
    return identify(queryText);
  } catch (err) {
    return [];
  }
}

function driverExecuteQuery(conn, queryArgs) {
  logger().debug(`Running Query ${queryArgs.query}`)
  const runQuery = (connection) => new Promise((resolve, reject) => {
    connection.query(queryArgs.query, queryArgs.params, (err, data, fields) => {
      logger().debug(`Resolving Query ${queryArgs.query}`)
      if (err && err.code === mysqlErrors.EMPTY_QUERY) return resolve({});
      if (err) return reject(getRealError(connection, err));

      resolve({ data, fields });
    });
  });

  return conn.connection
    ? runQuery(conn.connection)
    : runWithConnection(conn, runQuery);
}

async function runWithConnection({ pool }, run) {
  let rejected = false;
  return new Promise((resolve, reject) => {
    const rejectErr = (err) => {
      if (!rejected) {
        rejected = true;
        reject(err);
      }
    };

    pool.getConnection(async (errPool, connection) => {
      if (errPool) {
        rejectErr(errPool);
        return;
      }

      connection.on('error', (error) => {
        // it will be handled later in the next query execution
        logger().error('Connection fatal error %j', error);
      });

      try {
        resolve(await run(connection));
      } catch (err) {
        rejectErr(err);
      } finally {
        connection.release();
      }
    });
  });
}

export function filterDatabase(item, { database } = {}, databaseField) {
  if (!database) { return true; }

  const value = item[databaseField];
  if (typeof database === 'string') {
    return database === value;
  }

  const { only, ignore } = database;

  if (only && only.length && !~only.indexOf(value)) {
    return false;
  }

  if (ignore && ignore.length && ~ignore.indexOf(value)) {
    return false;
  }

  return true;
}<|MERGE_RESOLUTION|>--- conflicted
+++ resolved
@@ -7,17 +7,10 @@
 
 import { createCancelablePromise } from '../../../common/utils';
 import errors from '../../errors';
-<<<<<<< HEAD
 import { buildDeleteQueries, genericSelectTop } from './utils';
-
-
-const logger = createLogger('db:clients:mysql');
-=======
-import { genericSelectTop } from './utils';
 import rawLog from 'electron-log'
 const log = rawLog.scope('mysql')
 const logger = () => log
->>>>>>> 68c449c0
 
 const knex = knexlib({ client: 'mysql2' })
 

--- conflicted
+++ resolved
@@ -123,7 +123,6 @@
   }
 }
 
-<<<<<<< HEAD
 export function buildInsertQueries(knex, inserts) {
 
   return inserts.map(insert => {
@@ -141,8 +140,6 @@
   })
 }
 
-=======
->>>>>>> c336a6d1
 export function buildUpdateQueries(knex, updates) {
   return updates.map(update => {
     const where = {}

// Copyright (c) 2015 The SQLECTRON Team

import { readFileSync } from 'fs';

import pg, { PoolClient, QueryResult, PoolConfig } from 'pg';
import { identify } from 'sql-query-identifier';
import _  from 'lodash'
import knexlib from 'knex'
import logRaw from 'electron-log'

import { DatabaseClient, IDbConnectionServerConfig } from '../client'
import { FilterOptions, OrderBy, TableFilter, TableUpdateResult, TableResult, Routine, TableChanges, TableInsert, TableUpdate, TableDelete, DatabaseFilterOptions, TableKey, SchemaFilterOptions, NgQueryResult, StreamResults, ExtendedTableColumn, PrimaryKeyColumn, ColumnChange } from "../models";
import { buildDatabseFilter, buildDeleteQueries, buildInsertQueries, buildSchemaFilter, buildSelectQueriesFromUpdates, buildUpdateQueries } from './utils';

import { createCancelablePromise } from '../../../common/utils';
import { errors } from '../../errors';
import globals from '../../../common/globals';
import { HasPool, VersionInfo, HasConnection, Conn } from './postgresql/types'
import { PsqlCursor } from './postgresql/PsqlCursor';


const base64 = require('base64-url');

function isConnection(x: any): x is HasConnection {
  return x.connection !== undefined
}

const log = logRaw.scope('postgresql')
const logger = () => log

const knex = knexlib({ client: 'pg'})

const pgErrors = {
  CANCELED: '57014',
};

let dataTypes: any = {}

/**
 * Do not convert DATE types to JS date.
 * It ignores of applying a wrong timezone to the date.
 * TODO: do not convert as well these same types with array (types 1115, 1182, 1185)
 */
pg.types.setTypeParser(1082, 'text', (val) => val); // date
pg.types.setTypeParser(1114, 'text', (val) => val); // timestamp without timezone
pg.types.setTypeParser(1184, 'text', (val) => val); // timestamp

/**
 * Convert BYTEA type encoded to hex with '\x' prefix to BASE64 URL (without '+' and '=').
 */
pg.types.setTypeParser(17, 'text', (val) => val ? base64.encode(val.substring(2), 'hex') : '');

/**
 * Gets the version details for the connection.
 *
 * Example version strings:
 * CockroachDB CCL v1.1.0 (linux amd64, built 2017/10/12 14:50:18, go1.8.3)
 * CockroachDB CCL v20.1.1 (x86_64-unknown-linux-gnu, built 2020/05/19 14:46:06, go1.13.9)
 *
 * PostgreSQL 9.4.26 on x86_64-pc-linux-gnu (Debian 9.4.26-1.pgdg90+1), compiled by gcc (Debian 6.3.0-18+deb9u1) 6.3.0 20170516, 64-bit
 * PostgreSQL 12.3 (Debian 12.3-1.pgdg100+1) on x86_64-pc-linux-gnu, compiled by gcc (Debian 8.3.0-6) 8.3.0, 64-bit
 *
 * PostgreSQL 8.0.2 on i686-pc-linux-gnu, compiled by GCC gcc (GCC) 3.4.2 20041017 (Red Hat 3.4.2-6.fc3), Redshift 1.0.12103
 */
async function getVersion(conn: HasPool): Promise<VersionInfo> {
  const { version } = (await driverExecuteSingle(conn, {query: "select version()"})).rows[0]
  if (!version) {
    return {
      version: '',
      isPostgres: false,
      isCockroach: false,
      isRedshift: false,
      number: 0
    }
  }

  const isCockroach = version.toLowerCase().includes('cockroachdb')
  const isRedshift = version.toLowerCase().includes('redshift')
  const isPostgres = !isCockroach && !isRedshift
  return {
    version,
    isPostgres,
    isCockroach,
    isRedshift,
    number: parseInt(
      version.split(" ")[isPostgres ? 1 : 2].replace(/^v/i, '').split(".").map((s: string) => s.padStart(2, "0")).join("").padEnd(6, "0"),
      10
    )
  }
}


async function getTypes(conn: HasPool): Promise<any> {
  const version = await getVersion(conn)
  let sql
  if ((version.isPostgres && version.number < 80300) || version.isRedshift) {
    sql = `
      SELECT      n.nspname as schema, t.typname as typename, t.oid::int4 as typeid
      FROM        pg_type t
      LEFT JOIN   pg_catalog.pg_namespace n ON n.oid = t.typnamespace
      WHERE       (t.typrelid = 0 OR (SELECT c.relkind = 'c' FROM pg_catalog.pg_class c WHERE c.oid = t.typrelid))
      AND     t.typname !~ '^_'
      AND     n.nspname NOT IN ('pg_catalog', 'information_schema');
    `
  } else {
    sql = `
      SELECT      n.nspname as schema, t.typname as typename, t.oid::int4 as typeid
      FROM        pg_type t
      LEFT JOIN   pg_catalog.pg_namespace n ON n.oid = t.typnamespace
      WHERE       (t.typrelid = 0 OR (SELECT c.relkind = 'c' FROM pg_catalog.pg_class c WHERE c.oid = t.typrelid))
      AND     NOT EXISTS(SELECT 1 FROM pg_catalog.pg_type el WHERE el.oid = t.typelem AND el.typarray = t.oid)
      AND     n.nspname NOT IN ('pg_catalog', 'information_schema');
    `
  }

  const data = await driverExecuteSingle(conn, { query: sql })
  const result: any = {}
  data.rows.forEach((row: any) => {
    result[row.typeid] = row.typename
  })
  _.merge(result, _.invert(pg.types.builtins))
  result[1009] = 'array'
  return result
}



export default async function (server: any, database: any): Promise<DatabaseClient> {
  const dbConfig = configDatabase(server, database);
  logger().debug('create driver client for postgres with config %j', dbConfig);

  const conn: HasPool = {
    pool: new pg.Pool(dbConfig),
  };

  logger().debug('connected');
  const defaultSchema = await getSchema(conn);
  logger().debug(`loaded schema ${defaultSchema}`)
  dataTypes = await getTypes(conn)

  return {
    /* eslint max-len:0 */
    supportedFeatures: () => ({ customRoutines: true}),
    wrapIdentifier,
    disconnect: () => disconnect(conn),
    listTables: (_db: string, filter: FilterOptions | undefined) => listTables(conn, filter),
    listViews: (filter?: FilterOptions) => listViews(conn, filter),
    listMaterializedViews: (filter?: FilterOptions) => listMaterializedViews(conn, filter),
    listRoutines: (filter?: FilterOptions) => listRoutines(conn, filter),
    listTableColumns: (db, table, schema = defaultSchema) => listTableColumns(conn, db, table, schema),
    listMaterializedViewColumns: (db, table, schema = defaultSchema) => listMaterializedViewColumns(conn, db, table, schema),
    listTableTriggers: (table, schema = defaultSchema) => listTableTriggers(conn, table, schema),
    listTableIndexes: (_db, table, schema = defaultSchema) => listTableIndexes(conn, table, schema),
    listSchemas: (_db, filter?: SchemaFilterOptions) => listSchemas(conn, filter),
    getTableReferences: (table, schema = defaultSchema) => getTableReferences(conn, table, schema),
    getTableKeys: (db, table, schema = defaultSchema) => getTableKeys(conn, db, table, schema),
    getPrimaryKey: (db, table, schema = defaultSchema) => getPrimaryKey(conn, db, table, schema),
    getPrimaryKeys: (db, table, schema = defaultSchema) => getPrimaryKeys(conn, db, table, schema),
    applyChanges: (changes) => applyChanges(conn, changes),
    query: (queryText, schema = defaultSchema) => query(conn, queryText, schema),
    executeQuery: (queryText, _schema = defaultSchema) => executeQuery(conn, queryText),
    listDatabases: (filter?: DatabaseFilterOptions) => listDatabases(conn, filter),
    selectTop: (table: string, offset: number, limit: number, orderBy: OrderBy[], filters: TableFilter[] | string, schema: string = defaultSchema) => selectTop(conn, table, offset, limit, orderBy, filters, schema),
    selectTopStream: (database: string, table: string, orderBy: OrderBy[], filters: TableFilter[] | string, chunkSize: number, schema: string = defaultSchema) => selectTopStream(conn, database, table, orderBy, filters, chunkSize, schema),
    getQuerySelectTop: (table, limit, schema = defaultSchema) => getQuerySelectTop(conn, table, limit, schema),
    getTableCreateScript: (table, schema = defaultSchema) => getTableCreateScript(conn, table, schema),
    getViewCreateScript: (view, schema = defaultSchema) => getViewCreateScript(conn, view, schema),
    getRoutineCreateScript: (routine, type, schema = defaultSchema) => getRoutineCreateScript(conn, routine, type, schema),
    truncateAllTables: (_, schema = defaultSchema) => truncateAllTables(conn, schema),
    getTableProperties: (table, schema = defaultSchema) => getTableProperties(conn, table, schema),
    alterTableColumns: (changes: ColumnChange[]) => alterTableColumns(conn, changes),
    setTableDescription: (table: string, description: string, schema = defaultSchema) => setTableDescription(conn, table, description, schema)


  };
}




export function disconnect(conn: HasPool) {
  conn.pool.end();
}

export async function listTables(conn: HasPool, filter: FilterOptions = { schema: 'public' }) {
  const schemaFilter = buildSchemaFilter(filter, 'table_schema');
  const sql = `
    SELECT
      table_schema as schema,
      table_name as name
    FROM information_schema.tables
    WHERE table_type NOT LIKE '%VIEW%'
    ${schemaFilter ? `AND ${schemaFilter}` : ''}
    ORDER BY table_schema, table_name
  `;

  const data = await driverExecuteSingle(conn, { query: sql });

  return data.rows;
}

export async function listViews(conn: HasPool, filter: FilterOptions = { schema: 'public' }) {
  const schemaFilter = buildSchemaFilter(filter, 'table_schema');
  const sql = `
    SELECT
      table_schema as schema,
      table_name as name
    FROM information_schema.views
    ${schemaFilter ? `WHERE ${schemaFilter}` : ''}
    ORDER BY table_schema, table_name
  `;

  const data = await driverExecuteSingle(conn, { query: sql });

  return data.rows;
}

export async function listMaterializedViews(conn: HasPool, filter: FilterOptions = { schema: 'public' }) {
  const version = await getVersion(conn);
  if (!version.isPostgres || version.number < 90003) {
    return []
  }

  const schemaFilter = buildSchemaFilter(filter, 'schemaname')
  const sql = `
    SELECT
      schemaname as schema,
      matviewname as name
    FROM pg_matviews
    ${schemaFilter ? `WHERE ${schemaFilter}`: ''}
    order by schemaname, matviewname;
  `

  const data = await driverExecuteSingle(conn, {query: sql});
  return data.rows;
}

interface STQOptions {
  table: string,
  orderBy?: OrderBy[],
  filters?: TableFilter[] | string,
  offset?: number,
  limit?: number,
  schema: string,
  version: VersionInfo
  forceSlow?: boolean
}

interface STQResults {
  query: string,
  countQuery: string,
  params: string[],

}

function buildSelectTopQueries(options: STQOptions): STQResults {
  const filters = options.filters
  const orderBy = options.orderBy
  let orderByString = ""
  let filterString = ""
  let params: string[] = []

  if (orderBy && orderBy.length > 0) {
    orderByString = "order by " + (orderBy.map((item) => {
      if (_.isObject(item)) {
        return `${wrapIdentifier(item.field)} ${item.dir}`
      } else {
        return wrapIdentifier(item)
      }
    })).join(",")
  }

  if (_.isString(filters)) {
    filterString = `WHERE ${filters}`
  } else if (filters && filters.length > 0) {
    filterString = "WHERE " + filters.map((item, index) => {
      return `${wrapIdentifier(item.field)} ${item.type} $${index + 1}`
    }).join(" AND ")

    params = filters.map((item) => {
      return item.value
    })
  }

  const baseSQL = `
    FROM ${wrapIdentifier(options.schema)}.${wrapIdentifier(options.table)}
    ${filterString}
  `
  // This comes from this PR, it provides approximate counts for PSQL
  // https://github.com/beekeeper-studio/beekeeper-studio/issues/311#issuecomment-788325650
  // however not using the complex query, just the simple one from the psql docs
  // https://wiki.postgresql.org/wiki/Count_estimate
  // however it doesn't work in redshift or cockroach.
  const tuplesQuery = `
  
  SELECT
    reltuples as total
  FROM
    pg_class
  where
      oid = '${wrapIdentifier(options.schema)}.${wrapIdentifier(options.table)}'::regclass
  `

  // if we're not filtering data we want the optimized approximation of row count
  // rather than a legit row count.
  let countQuery = options.version.isPostgres && !filters && !options.forceSlow ? tuplesQuery : `SELECT count(*) as total ${baseSQL}`
  if (options.version.isRedshift && !filters) {
    countQuery = `SELECT COUNT(*) as total ${baseSQL}`
  }

  const query = `
    SELECT * ${baseSQL}
    ${orderByString}
    ${_.isNumber(options.limit) ? `LIMIT ${options.limit}` : ''}
    ${_.isNumber(options.offset) ? `OFFSET ${options.offset}` : ''}
    `
  return {
    query, countQuery, params
  }
}

<<<<<<< HEAD
async function getTableLength(conn: HasPool, table: string, schema: string, filters?: TableFilter[] | string): Promise<number> {
  const version = await getVersion(conn)
  const { countQuery, params } = buildSelectTopQueries({ table, schema, filters, version})
  const countResults = await driverExecuteSingle(conn, { query: countQuery, params: params })
  const rowWithTotal = countResults.rows.find((row: any) => { return row.total })
  const totalRecords = rowWithTotal ? rowWithTotal.total : 0
  return totalRecords
}

=======

async function getEntityType(
  conn: HasPool,
  table: string,
  schema: string
): Promise<string | null> {
  const query = `
    select table_type as tt from information_schema.tables
    where table_name = $1 and table_schema = $2
    `
  const result = await driverExecuteSingle(conn, { query, params: [table, schema]})
  return result.rows[0]? result.rows[0]['tt'] : null
}


>>>>>>> fab9015f
async function selectTop(
  conn: HasPool,
  table: string,
  offset: number,
  limit: number,
  orderBy: OrderBy[],
  filters: TableFilter[] | string,
  schema = 'public'
): Promise<TableResult> {

  const version = await getVersion(conn)
  version.isPostgres
  const tableType = version.isPostgres ? await getEntityType(conn, table, schema) : await Promise.resolve(null)
  log.info('table type', tableType)
  const forceSlow = tableType === null || tableType !== 'BASE TABLE'
  const qs = buildSelectTopQueries({
    table, offset, limit, orderBy, filters, schema, version, forceSlow
  })
<<<<<<< HEAD
=======
  
  const countResults = await driverExecuteSingle(conn, { query: qs.countQuery, params: qs.params })
>>>>>>> fab9015f
  const result = await driverExecuteSingle(conn, { query: qs.query, params: qs.params })
  const totalRecords = await getTableLength(conn, table, schema, filters)

  return {
    result: result.rows,
    totalRecords: Number(totalRecords),
    fields: result.fields.map(f => f.name)
  }
}

async function selectTopStream(
  conn: HasPool,
  database: string,
  table: string,
  orderBy: OrderBy[],
  filters: TableFilter[] | string,
  chunkSize: number,
  schema: string
): Promise<StreamResults> {
  const version = await getVersion(conn)
  const qs = buildSelectTopQueries({
    table, orderBy, filters, version, schema
  })
  // const cursor = new Cursor(qs.query, qs.params)
  const countResults = await driverExecuteSingle(conn, {query: qs.countQuery, params: qs.params})
  const rowWithTotal = countResults.rows.find((row: any) => { return row.total })
  const totalRecords = rowWithTotal ? Number(rowWithTotal.total) : 0
  const columns = await listTableColumns(conn, database, table, schema)

  const cursorOpts = {
    query: qs.query,
    params: qs.params,
    conn: conn,
    chunkSize
  }

  return {
    totalRows: totalRecords,
    columns,
    cursor: new PsqlCursor(cursorOpts)
  }
}

export async function listRoutines(conn: HasPool, filter?: FilterOptions): Promise<Routine[]> {
  const version = await getVersion(conn)
  if (version.isCockroach) {
    return []
  }

  const schemaFilter = buildSchemaFilter(filter, 'r.routine_schema');
  const sql = `
    SELECT
      r.specific_name as id,
      r.routine_schema as routine_schema,
      r.routine_name as name,
      r.routine_type as routine_type,
      r.data_type as data_type
    FROM INFORMATION_SCHEMA.ROUTINES r
    where r.routine_schema not in ('sys', 'information_schema',
                                'pg_catalog', 'performance_schema')
    ${schemaFilter ? `AND ${schemaFilter}` : ''}
    ORDER BY routine_schema, routine_name
  `;

  const paramsSQL = `
    select
        r.routine_schema as routine_schema,
        r.specific_name as specific_name,
        p.parameter_name as parameter_name,
        p.character_maximum_length as char_length,
        p.data_type as data_type
  from information_schema.routines r
  left join information_schema.parameters p
            on p.specific_schema = r.routine_schema
            and p.specific_name = r.specific_name
  where r.routine_schema not in ('sys', 'information_schema',
                                'pg_catalog', 'performance_schema')
    ${schemaFilter ? `AND ${schemaFilter}` : ''}

      AND p.parameter_mode = 'IN'
  order by r.routine_schema,
          r.specific_name,
          p.ordinal_position;

  `


  const data = await driverExecuteSingle(conn, { query: sql });
  const paramsData = await driverExecuteSingle(conn, { query: paramsSQL })
  const grouped = _.groupBy(paramsData.rows, 'specific_name')

  return data.rows.map((row) => {
    const params = grouped[row.id] || []
    return {
      schema: row.routine_schema,
      name: row.name,
      type: row.routine_type ? row.routine_type.toLowerCase() : 'function',
      returnType: row.data_type,
      id: row.id,
      routineParams: params.map((p, i) => {
        return {
          name: p.parameter_name || `arg${i+1}`,
          type: p.data_type,
          length: p.char_length || undefined
        }
      })
    }
  });
}

export async function listTableColumns(
  conn: Conn,
  _database: string,
  table?: string,
  schema?: string
): Promise<ExtendedTableColumn[]> {
  // if you provide table, you have to provide schema
  const clause = table ? "WHERE table_schema = $1 AND table_name = $2" : ""
  const params = table ? [schema, table] : []
  if (table && !schema) {
    throw new Error("Table '${table}' provided for listTableColumns, but no schema name")
  }
  const sql = `
    SELECT
      table_schema,
      table_name,
      column_name,
      is_nullable,
      ordinal_position,
      column_default,
      CASE
        WHEN character_maximum_length is not null  and udt_name != 'text'
          THEN CONCAT(udt_name, concat('(', concat(character_maximum_length::varchar(255), ')')))
        WHEN datetime_precision is not null THEN
          CONCAT(udt_name, concat('(', concat(datetime_precision::varchar(255), ')')))
        ELSE udt_name
      END as data_type
    FROM information_schema.columns
    ${clause}
    ORDER BY table_schema, table_name, ordinal_position
  `;

  const data = await driverExecuteSingle(conn, { query: sql, params });

  return data.rows.map((row: any) => ({
    schemaName: row.table_schema,
    tableName: row.table_name,
    columnName: row.column_name,
    dataType: row.data_type,
    nullable: row.is_nullable === 'YES',
    defaultValue: row.column_default,
    ordinalPosition: Number(row.ordinal_position),
  }));
}

export async function listMaterializedViewColumns(conn: Conn, _database: string, table: string, schema: string) {
  const clause = table ? `AND s.nspname = $1 AND t.relname = $2` : ''
  if (table && !schema) {
    throw new Error("Cannot get columns for '${table}, no schema provided'")
  }
  const sql = `
    SELECT s.nspname, t.relname, a.attname,
          pg_catalog.format_type(a.atttypid, a.atttypmod) as data_type,
          a.attnotnull
    FROM pg_attribute a
      JOIN pg_class t on a.attrelid = t.oid
      JOIN pg_namespace s on t.relnamespace = s.oid
    WHERE a.attnum > 0
      AND NOT a.attisdropped
      ${clause}
    ORDER BY a.attnum;
  `
  const params = table ? [schema, table] : []
  const data = await driverExecuteSingle(conn, {query: sql, params});
  return data.rows.map((row) => ({
    schemaName: row.nspname,
    tableName: row.relname,
    columnName: row.attname,
    dataType: row.data_type
  }))
}


export async function listTableTriggers(conn: Conn, table: string, schema: string) {
  const sql = `
    SELECT trigger_name
    FROM information_schema.triggers
    WHERE event_object_schema = $1
    AND event_object_table = $2
  `;

  const params = [
    schema,
    table,
  ];

  const data = await driverExecuteSingle(conn, { query: sql, params });

  return data.rows.map((row) => row.trigger_name);
}
export async function listTableIndexes(conn: Conn, table: string, schema: string) {
  const sql = `
    SELECT indexname as index_name
    FROM pg_indexes
    WHERE schemaname = $1
    AND tablename = $2
  `;

  const params = [
    schema,
    table,
  ];

  const data = await driverExecuteSingle(conn, { query: sql, params });

  return data.rows.map((row) => row.index_name);
}

export async function listSchemas(conn: Conn, filter?: SchemaFilterOptions) {
  const schemaFilter = buildSchemaFilter(filter);
  const sql = `
    SELECT schema_name
    FROM information_schema.schemata
    ${schemaFilter ? `WHERE ${schemaFilter}` : ''}
    ORDER BY schema_name
  `;

  const data = await driverExecuteSingle(conn, { query: sql });

  return data.rows.map((row) => row.schema_name);
}

function wrapTable(table: string, schema?: string) {
  if (!schema) return wrapIdentifier(table)
  return `${wrapIdentifier(schema)}.${wrapIdentifier(table)}`
}

export async function getTableProperties(conn: HasPool, table: string, schema: string) {
  const identifier = wrapTable(table, schema)
  const sql = `
    SELECT 
      pg_indexes_size('${identifier}') as index_size,
      pg_relation_size('${identifier}') as table_size,
      obj_description('${identifier}'::regclass) as description
  `
  const result = await driverExecuteSingle(conn, { query: sql })

  const totalRecords = await getTableLength(conn, table, schema)
  const props = result.rows.length > 0 ? result.rows[0] : {}
  return {
    description: props.description,
    indexSize: props.index_size,
    size: props.table_size,
    length: totalRecords,
  }

}


export async function getTableReferences(conn: Conn, table: string, schema: string) {
  const sql = `
    SELECT ctu.table_name AS referenced_table_name
    FROM information_schema.table_constraints AS tc
    JOIN information_schema.constraint_table_usage AS ctu
    ON ctu.constraint_name = tc.constraint_name
    WHERE tc.constraint_type = 'FOREIGN KEY' AND tc.table_name = $1
    AND tc.table_schema = $2
  `;

  const params = [
    table,
    schema,
  ];

  const data = await driverExecuteSingle(conn, { query: sql, params });

  return data.rows.map((row) => row.referenced_table_name);
}

export async function getTableKeys(conn: Conn, _database: string, table: string, schema: string): Promise<TableKey[]> {
  const sql = `
    SELECT
        tc.table_schema as from_schema,
        tc.table_name as from_table,
        kcu.column_name as from_column,
        ccu.table_schema AS to_schema,
        ccu.table_name AS to_table,
        ccu.column_name AS to_column,
        tc.constraint_name
    FROM
        information_schema.table_constraints AS tc
        JOIN information_schema.key_column_usage AS kcu
          ON tc.constraint_name = kcu.constraint_name
          AND tc.table_schema = kcu.table_schema
        JOIN information_schema.constraint_column_usage AS ccu
          ON ccu.constraint_name = tc.constraint_name
          AND ccu.table_schema = tc.table_schema
    WHERE tc.constraint_type = 'FOREIGN KEY'
    AND tc.table_name=$1 and tc.table_schema = $2;
  `;

  const params = [
    table,
    schema,
  ];

  const data = await driverExecuteSingle(conn, { query: sql, params });

  return data.rows.map((row) => ({
    toTable: row.to_table,
    toSchema: row.to_schema,
    toColumn: row.to_column,
    fromTable: row.from_table,
    fromSchema: row.from_schema,
    fromColumn: row.from_column,
    constraintName: row.constraint_name,
  }));
}

export async function getPrimaryKey(conn: HasPool, _database: string, table: string, schema: string): Promise<string | null> {
  const keys = await getPrimaryKeys(conn, _database, table, schema)
  return keys.length > 0 ? keys[0].columnName : null
}

export async function getPrimaryKeys(conn: HasPool, _database: string, table: string, schema: string): Promise<PrimaryKeyColumn[]> {
  const version = await getVersion(conn)
  const tablename = escapeString(schema ? `${wrapIdentifier(schema)}.${wrapIdentifier(table)}` : wrapIdentifier(table))
  const psqlQuery = `
    SELECT 
      a.attname as column_name,
      format_type(a.atttypid, a.atttypmod) AS data_type,
      a.attnum as position
    FROM   pg_index i
    JOIN   pg_attribute a ON a.attrelid = i.indrelid
                        AND a.attnum = ANY(i.indkey)
    WHERE  i.indrelid = '${tablename}'::regclass
    AND    i.indisprimary 
    ORDER BY a.attnum
  `

  const redshiftQuery = `
    select tco.constraint_schema,
          tco.constraint_name,
          kcu.ordinal_position as position,
          kcu.column_name as column_name,
          kcu.table_schema,
          kcu.table_name
    from information_schema.table_constraints tco
    join information_schema.key_column_usage kcu
        on kcu.constraint_name = tco.constraint_name
        and kcu.constraint_schema = tco.constraint_schema
        and kcu.constraint_name = tco.constraint_name
    where tco.constraint_type = 'PRIMARY KEY'
    ${schema ? `and kcu.table_schema = '${escapeString(schema)}'` : ''}
    and kcu.table_name = '${escapeString(table)}'
    order by tco.constraint_schema,
            tco.constraint_name,
            kcu.ordinal_position;
  `
  const query = version.isRedshift ? redshiftQuery : psqlQuery
  const data = await driverExecuteSingle(conn, { query })
  if (data.rows) {
    return data.rows.map((r) => ({
      columnName: r.column_name,
      position: r.position
    }))
  } else {
    return []
  }
}

export async function applyChanges(conn: Conn, changes: TableChanges): Promise<TableUpdateResult[]> {
  let results: TableUpdateResult[] = []

  await runWithConnection(conn, async (connection) => {
    const cli = { connection }
    await driverExecuteQuery(cli, { query: 'BEGIN' })

    try {
      if (changes.inserts) {
        await insertRows(cli, changes.inserts)
      }

      if (changes.updates) {
        results = await updateValues(cli, changes.updates)
      }
    
      if (changes.deletes) {
        await deleteRows(cli, changes.deletes)
      }

      await driverExecuteQuery(cli, { query: 'COMMIT'})
    } catch (ex) {
      log.error("query exception: ", ex)
      await driverExecuteQuery(cli, { query: 'ROLLBACK' });
      throw ex
    }
  })

  return results
}

export async function alterTableColumns(conn: HasPool, changes: ColumnChange[]) {

  const queries = changes.map((change) => {
    const identifier = wrapTable(change.table, change.schema)
    const column = wrapIdentifier(change.columnName)
    const direction = change.newValue === true ? 'SET' : 'DROP'
    switch (change.changeType) {
      case 'columnName':
        return `ALTER TABLE ${identifier} RENAME COLUMN ${wrapIdentifier(change.columnName)} TO ${wrapIdentifier(change.newValue.toString())}`
        break;
      case 'dataType':
      return `ALTER TABLE ${identifier} ALTER COLUMN ${column} TYPE ${escapeLiteral(change.newValue.toString())}`
        break;
      case 'defaultValue':
        return `ALTER TABLE ${identifier} ALTER COLUMN ${column} SET DEFAULT '${escapeString(change.newValue.toString())}'`
      case 'nullable':
        return `ALTER TABLE ${identifier} ALTER COLUMN ${column} ${direction} NOT NULL`
        break;
      default:
        break;
    }
  })
  
  await driverExecuteQuery(conn, { query: queries.join(";")})
}

export async function setTableDescription(conn: HasPool, table: string, description: string, schema: string): Promise<string> {
  console.log("updating description", description)
  const identifier = wrapTable(table, schema)
  const comment  = escapeString(description)
  const sql = `COMMENT ON TABLE ${identifier} IS '${comment}'`
  await driverExecuteSingle(conn, { query: sql})
  const result = await getTableProperties(conn, table, schema)
  return result.description
}

async function insertRows(cli: any, inserts: TableInsert[]) {
  await driverExecuteQuery(cli, { query: buildInsertQueries(knex, inserts).join(";") })

  return true
}

async function updateValues(cli: any, updates: TableUpdate[]): Promise<TableUpdateResult[]> {

  // If a type starts with an underscore - it's an array
  // so we need to turn the string representation back to an array
  // if a type is BYTEA, decodes BASE64 URL encoded to hex
  updates.forEach((update) => {
    if (update.columnType?.startsWith('_')) {
      update.value = JSON.parse(update.value)
    } else if (update.columnType === 'bytea' && update.value) {
        update.value = '\\x' + base64.decode(update.value, 'hex')
    }
  })

  let results: TableUpdateResult[] = []
  await driverExecuteQuery(cli, { query: buildUpdateQueries(knex, updates).join(";") })
  const data = await driverExecuteSingle(cli, { query: buildSelectQueriesFromUpdates(knex, updates).join(";"), multiple: true })
  results = [data.rows[0]]

  return results
}

async function deleteRows(cli: any, deletes: TableDelete[]) {
  await driverExecuteQuery(cli, { query: buildDeleteQueries(knex, deletes).join(";") })

  return true
}

export function query(conn: Conn, queryText: string, _schema: string) {
  let pid: any = null;
  let canceling = false;
  const cancelable = createCancelablePromise(errors.CANCELED_BY_USER);

  return {
    execute(): Promise<NgQueryResult[]> {
      return runWithConnection(conn, async (connection) => {
        const connClient = { connection };

        const dataPid = await driverExecuteSingle(connClient, {
          query: 'SELECT pg_backend_pid() AS pid',
        });
        const rows = dataPid.rows

        pid = rows[0].pid;

        try {
          const data = await Promise.race([
            cancelable.wait(),
            executeQuery(connClient, queryText, true),
          ]);

          pid = null;

          if(!data) {
            return []
          }

          return data
        } catch (err) {
          if (canceling && err.code === pgErrors.CANCELED) {
            canceling = false;
            err.sqlectronError = 'CANCELED_BY_USER';
          }

          throw err;
        } finally {
          cancelable.discard();
        }
      });
    },

    async cancel(): Promise<void> {
      if (!pid) {
        throw new Error('Query not ready to be canceled');
      }

      canceling = true;
      try {
        const data = await driverExecuteSingle(conn, {
          query: `SELECT pg_cancel_backend(${pid});`,
        });

        const rows = data.rows

        if (!rows[0].pg_cancel_backend) {
          throw new Error(`Failed canceling query with pid ${pid}.`);
        }

        cancelable.cancel();
      } catch (err) {
        canceling = false;
        throw err;
      }
    },
  };
}

export async function executeQuery(conn: Conn, queryText: string, arrayMode: boolean = false) {
  const data = await driverExecuteQuery(conn, { query: queryText, multiple: true, arrayMode });

  const commands = identifyCommands(queryText).map((item) => item.type);

  return data.map((result, idx) => parseRowQueryResult(result, commands[idx], arrayMode));
}


export async function listDatabases(conn: Conn, filter?: DatabaseFilterOptions) {
  const databaseFilter = buildDatabseFilter(filter, 'datname');
  const sql = `
    SELECT datname
    FROM pg_database
    WHERE datistemplate = $1
    ${databaseFilter ? `AND ${databaseFilter}` : ''}
    ORDER BY datname
  `;

  const params = [false];

  const data = await driverExecuteSingle(conn, { query: sql, params });

  return data.rows.map((row) => row.datname);
}


export function getQuerySelectTop(_conn: Conn, table: string, limit: number, schema: string) {
  return `SELECT * FROM ${wrapIdentifier(schema)}.${wrapIdentifier(table)} LIMIT ${limit}`;
}

export async function getTableCreateScript(conn: Conn, table: string, schema: string): Promise<string> {
  // Reference http://stackoverflow.com/a/32885178
  const sql = `
    SELECT
      'CREATE TABLE ' || quote_ident(tabdef.schema_name) || '.' || quote_ident(tabdef.table_name) || E' (\n' ||
      array_to_string(
        array_agg(
          '  ' || quote_ident(tabdef.column_name) || ' ' ||  tabdef.type || ' '|| tabdef.not_null
        )
        , E',\n'
      ) || E'\n);\n' ||
      CASE WHEN tc.constraint_name IS NULL THEN ''
           ELSE E'\nALTER TABLE ' || quote_ident($2) || '.' || quote_ident(tabdef.table_name) ||
           ' ADD CONSTRAINT ' || quote_ident(tc.constraint_name)  ||
           ' PRIMARY KEY ' || '(' || substring(constr.column_name from 0 for char_length(constr.column_name)-1) || ')'
      END AS createtable
    FROM
    ( SELECT
        c.relname AS table_name,
        a.attname AS column_name,
        pg_catalog.format_type(a.atttypid, a.atttypmod) AS type,
        CASE
          WHEN a.attnotnull THEN 'NOT NULL'
        ELSE 'NULL'
        END AS not_null,
        n.nspname as schema_name
      FROM pg_class c,
       pg_attribute a,
       pg_type t,
       pg_namespace n
      WHERE c.relname = $1
      AND a.attnum > 0
      AND a.attrelid = c.oid
      AND a.atttypid = t.oid
      AND n.oid = c.relnamespace
      AND n.nspname = $2
      ORDER BY a.attnum DESC
    ) AS tabdef
    LEFT JOIN information_schema.table_constraints tc
    ON  tc.table_name       = tabdef.table_name
    AND tc.table_schema     = tabdef.schema_name
    AND tc.constraint_Type  = 'PRIMARY KEY'
    LEFT JOIN LATERAL (
      SELECT column_name || ', ' AS column_name
      FROM   information_schema.key_column_usage kcu
      WHERE  kcu.constraint_name = tc.constraint_name
      AND kcu.table_name = tabdef.table_name
      AND kcu.table_schema = tabdef.schema_name
      ORDER BY ordinal_position
    ) AS constr ON true
    GROUP BY tabdef.schema_name, tabdef.table_name, tc.constraint_name, constr.column_name;
  `;

  const params = [
    table,
    schema,
  ];

  const data = await driverExecuteSingle(conn, { query: sql, params });

  return data.rows.map((row) => row.createtable)[0];
}

export async function getViewCreateScript(conn: Conn, view: string, schema: string) {
  const createViewSql = `CREATE OR REPLACE VIEW ${wrapIdentifier(schema)}.${view} AS`;

  const sql = 'SELECT pg_get_viewdef($1::regclass, true)';

  const params = [view];

  const data = await driverExecuteSingle(conn, { query: sql, params });

  return data.rows.map((row) => `${createViewSql}\n${row.pg_get_viewdef}`);
}

export async function getRoutineCreateScript(conn: Conn, routine: string, _: string, schema: string) {
  const sql = `
    SELECT pg_get_functiondef(p.oid)
    FROM pg_proc p
    LEFT JOIN pg_catalog.pg_namespace n ON n.oid = p.pronamespace
    WHERE proname = $1
    AND n.nspname = $2
  `;

  const params = [
    routine,
    schema,
  ];

  const data = await driverExecuteSingle(conn, { query: sql, params });

  return data.rows.map((row) => row.pg_get_functiondef);
}

export function wrapIdentifier(value: string): string {
  if (value === '*') return value;
  const matched = value.match(/(.*?)(\[[0-9]\])/); // eslint-disable-line no-useless-escape
  if (matched) return wrapIdentifier(matched[1]) + matched[2];
  return `"${value.replace(/"/g, '""')}"`;
}

function escapeString(value: string) {
  return value.replace("'", "''")
}

function escapeLiteral(value: string) {
  return value.replace(';', '')
}


async function getSchema(conn: Conn) {
  const sql = 'SELECT current_schema() AS schema';

  const data = await driverExecuteQuery(conn, { query: sql });
  return data[0].rows[0].schema;
}

export async function truncateAllTables(conn: Conn, schema: string) {
  await runWithConnection(conn, async (connection) => {
    const connClient = { connection };

    const sql = `
      SELECT quote_ident(table_name) as table_name
      FROM information_schema.tables
      WHERE table_schema = $1
      AND table_type NOT LIKE '%VIEW%'
    `;

    const params = [
      schema,
    ];

    const data = await driverExecuteSingle(connClient, { query: sql, params });
    const rows = data.rows

    const truncateAll = rows.map((row) => `
      TRUNCATE TABLE ${wrapIdentifier(schema)}.${wrapIdentifier(row.table_name)}
      RESTART IDENTITY CASCADE;
    `).join('');

    await driverExecuteQuery(connClient, { query: truncateAll, multiple: true });
  });
}


function configDatabase(server: { sshTunnel: boolean, config: IDbConnectionServerConfig}, database: { database: string}) {
  const config: PoolConfig = {
    host: server.config.host,
    port: server.config.port || undefined,
    password: server.config.password || undefined,
    database: database.database,
    max: 5, // max idle connections per time (30 secs)
    connectionTimeoutMillis: globals.psqlTimeout,
    idleTimeoutMillis: globals.psqlIdleTimeout
  };

  if (server.config.user) {
    config.user = server.config.user
  } else if (server.config.osUser) {
    config.user = server.config.osUser
  }


  if (server.sshTunnel) {
    config.host = server.config.localHost;
    config.port = server.config.localPort;
  }

  if (server.config.ssl) {

    config.ssl = {
    }

    if (server.config.sslCaFile) {
      config.ssl.ca = readFileSync(server.config.sslCaFile);
    }

    if (server.config.sslCertFile) {
      config.ssl.cert = readFileSync(server.config.sslCertFile);
    }

    if (server.config.sslKeyFile) {
      config.ssl.key = readFileSync(server.config.sslKeyFile);
    }
    if (!config.ssl.key && !config.ssl.ca && !config.ssl.cert) {
      // TODO: provide this as an option in settings
      // not per-connection
      // How it works:
      // if false, cert can be self-signed
      // if true, has to be from a public CA
      // Heroku certs are self-signed.
      // if you provide ca/cert/key files, it overrides this
      config.ssl.rejectUnauthorized = false
    } else {
      config.ssl.rejectUnauthorized = server.config.sslRejectUnauthorized
    }
  }

  logger().debug('connection config', config)

  return config;
}

function parseFields(fields: any[], rowResults: boolean) {
  return fields.map((field, idx) => {
    field.dataType = dataTypes[field.dataTypeID] || 'user-defined'
    field.id = rowResults ? `c${idx}` : field.name
    return field
  })
}

function parseRowQueryResult(data: QueryResult, command: string, rowResults: boolean): NgQueryResult {
  const fields = parseFields(data.fields, rowResults)
  const fieldIds = fields.map(f => f.id)
  const isSelect = data.command === 'SELECT';
  return {
    command: command || data.command,
    rows: rowResults ? data.rows.map(r => _.zipObject(fieldIds, r)) : data.rows,
    fields: fields,
    rowCount: isSelect ? (data.rowCount || data.rows.length) : undefined,
    affectedRows: !isSelect && !isNaN(data.rowCount) ? data.rowCount : undefined,
  };
}


function identifyCommands(queryText: string) {
  try {
    return identify(queryText);
  } catch (err) {
    return [];
  }
}

interface PostgresQueryArgs {
  query: string
  params?: any[]
  multiple?: boolean
  arrayMode?: boolean
}

async function driverExecuteSingle(conn: Conn | HasConnection, queryArgs: PostgresQueryArgs): Promise<QueryResult> {
  return (await driverExecuteQuery(conn, queryArgs))[0]
}

function driverExecuteQuery(conn: Conn | HasConnection, queryArgs: PostgresQueryArgs): Promise<QueryResult[]> {

  const runQuery = (connection: pg.PoolClient): Promise<QueryResult[]> => {
    const args = {
      text: queryArgs.query,
      values: queryArgs.params,
      multiResult: queryArgs.multiple,
      rowMode: queryArgs.arrayMode ? 'array' : undefined
    };

    // node-postgres has support for Promise query
    // but that always returns the "fields" property empty
    return new Promise((resolve, reject) => {
      log.info('RUNNING', queryArgs.query, queryArgs.params)
      connection.query(args, (err: Error, data: QueryResult | QueryResult[]) => {
        if (err) return reject(err);
        const qr = Array.isArray(data) ? data : [data]
        resolve(qr)
      });
    });
  };


  if (isConnection(conn)) {
    return runQuery(conn.connection)
  } else {
    return runWithConnection(conn, runQuery);
  }
}

async function runWithConnection<T>(x: Conn, run: (p: PoolClient) => Promise<T>): Promise<T> {
  const connection: PoolClient = isConnection(x) ? x.connection : await x.pool.connect()
  try {
    return await run(connection);
  } finally {
    connection.release();
  }
}


export const testOnly = {
  parseRowQueryResult
}<|MERGE_RESOLUTION|>--- conflicted
+++ resolved
@@ -319,17 +319,14 @@
   }
 }
 
-<<<<<<< HEAD
-async function getTableLength(conn: HasPool, table: string, schema: string, filters?: TableFilter[] | string): Promise<number> {
+async function getTableLength(conn: HasPool, table: string, schema: string, filters?: TableFilter[] | string, forceSlow: boolean): Promise<number> {
   const version = await getVersion(conn)
-  const { countQuery, params } = buildSelectTopQueries({ table, schema, filters, version})
+  const { countQuery, params } = buildSelectTopQueries({ table, schema, filters, version, forceSlow})
   const countResults = await driverExecuteSingle(conn, { query: countQuery, params: params })
   const rowWithTotal = countResults.rows.find((row: any) => { return row.total })
   const totalRecords = rowWithTotal ? rowWithTotal.total : 0
   return totalRecords
 }
-
-=======
 
 async function getEntityType(
   conn: HasPool,
@@ -345,7 +342,6 @@
 }
 
 
->>>>>>> fab9015f
 async function selectTop(
   conn: HasPool,
   table: string,
@@ -362,15 +358,10 @@
   log.info('table type', tableType)
   const forceSlow = tableType === null || tableType !== 'BASE TABLE'
   const qs = buildSelectTopQueries({
-    table, offset, limit, orderBy, filters, schema, version, forceSlow
+    table, offset, limit, orderBy, filters, schema, version
   })
-<<<<<<< HEAD
-=======
-  
-  const countResults = await driverExecuteSingle(conn, { query: qs.countQuery, params: qs.params })
->>>>>>> fab9015f
   const result = await driverExecuteSingle(conn, { query: qs.query, params: qs.params })
-  const totalRecords = await getTableLength(conn, table, schema, filters)
+  const totalRecords = await getTableLength(conn, table, schema, filters, forceSlow)
 
   return {
     result: result.rows,

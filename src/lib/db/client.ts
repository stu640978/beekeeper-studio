// Copyright (c) 2015 The SQLECTRON Team
import connectTunnel from './tunnel';
import clients from './clients';
import createLogger from '../logger';
import { SSHConnection } from 'node-ssh-forward';
import { SupportedFeatures, FilterOptions, TableOrView, Routine, TableColumn, SchemaFilterOptions, DatabaseFilterOptions, TableChanges, TableUpdateResult, OrderBy, TableFilter, TableResult } from './models';

const logger = createLogger('db');
const DEFAULT_LIMIT = 1000;
const limitSelect: Nullable<number> = null;

<<<<<<< HEAD
export interface TableOrView {
  schema: string,
  name: string,
  entityType?: 'table' | 'view' | 'materialized-view'
  columns?: TableColumn[]
}

export interface TableColumn {
  columnName: string,
  dataType: string,
  schemaName?: string,
  tableName?: string,
}

export interface FilterOptions {
  schema: Nullable<string>
  only?: string[]
  ignore?: string[]
  tables?: string[]
}

export interface DatabaseFilterOptions {
  database?: string
  only?: string[]
  ignore?: string[]
}

export interface SchemaFilterOptions {
  schema?: string
  only?: string[]
  ignore?: string[]
}

export interface OrderBy {
  dir: 'ASC' | 'DESC',
  field: string
}

export interface TableFilter {
  field: string
  type: string
  value: string
}

export interface IDbInsertValue {
  column: TableColumn[],
  value: string
}

export interface IDbInsert {
  table: string,
  values: IDbInsertValue[],
}

export interface TableResult {
  result: any[],
  fields: string[]
  totalRecords: Number
}

export interface TableChanges {
  inserts: TableInsert[],
  updates: TableUpdate[],
  deletes: TableDelete[]
}

export interface TableInsert {
  table: string
  data: any[]
}

export interface TableUpdate {
  table: string
  column: string
  pkColumn: string
  primaryKey: any
  schema?: string
  columnType?: string,
  value: any
}

export interface TableDelete {
  table: string,
  pkColumn: string,
  schema?: string,
  primaryKey: string
}

export interface TableKey {
  toTable: string
  toSchema: string
  toColumn: string
  fromTable: string
  fromSchema: string
  fromColumn: string
  constraintName: string
  onUpdate?: string
  onDelete?: string
}

export type TableUpdateResult = any

export interface RoutineParam {
  name: string
  type: string
  length?: number
}

// TODO (matthew): Currently only supporting function and procedure
export type RoutineType = 'function' | 'window' | 'aggregate' | 'procedure'

export const RoutineTypeNames = {
  'function': "Function",
  'window': "Window Function",
  'aggregate': "Aggregate Function",
  'procedure': "Stored Procedure"
}

export interface Routine {
  id: string
  schema?: string
  name: string
  returnType: string
  returnTypeLength?: number
  routineParams?: RoutineParam[]
  pinned?: boolean
  type: RoutineType
}

export interface SupportedFeatures {
  customRoutines: boolean,
}

export interface FieldDescriptor {
  name: string
  id: string
  dataType?: string
}

export interface NgQueryResult {
  fields: FieldDescriptor[]
  rows: any[]
  rowCount?: number
  affectedRows?: number
  command?: any
}

export type QueryResult = NgQueryResult[]

export interface CancelableQuery {
  execute: () => Promise<QueryResult>
  cancel: () => Promise<void>
}

=======
>>>>>>> e50b877c
export interface DatabaseClient {
  supportedFeatures: () => SupportedFeatures
  disconnect: () => void,
  listTables: (db: string, filter?: FilterOptions) => Promise<TableOrView[]>,
  listViews: (filter?: FilterOptions) => Promise<TableOrView[]>,
  listRoutines: (filter?: FilterOptions) => Promise<Routine[]>,
  listMaterializedViewColumns: (db: string, table: string, schema?: string) => Promise<TableColumn[]>
  listTableColumns: (db: string, table?: string, schema?: string) => Promise<TableColumn[]>,
  listTableTriggers: (table: string, schema?: string) => void,
  listTableIndexes: (db: string, table: string, schema?: string) => void,
  listSchemas: (db: string, filter?: SchemaFilterOptions) => Promise<string[]>,
  getTableReferences: (table: string, schema?: string) => void,
  getTableKeys: (db: string, table: string, schema?: string) => void,
  query: (queryText: string) => void,
  executeQuery: (queryText: string) => void,
  listDatabases: (filter?: DatabaseFilterOptions) => Promise<string[]>,
  applyChanges: (changes: TableChanges) => Promise<TableUpdateResult[]>,
  getQuerySelectTop: (table: string, limit: number, schema?: string) => void,
  getTableCreateScript: (table: string, schema?: string) => void,
  getViewCreateScript: (view: string) => void,
  getRoutineCreateScript: (routine: string, type: string, schema?: string) => void,
  truncateAllTables: (db: string, schema?: string) => void,
  listMaterializedViews: (filter?: FilterOptions) => Promise<TableOrView[]>,
  getPrimaryKey: (db: string, table: string, schema?: string) => Promise<string>,
  selectTop(table: string, offset: number, limit: number, orderBy: OrderBy[], filters: TableFilter[], schema?: string): Promise<TableResult>,
  wrapIdentifier: (value: string) => string
}

export type IDbClients = keyof typeof clients

export interface IDbConnectionServerSSHConfig {
  host: Nullable<string>
  port: number
  user: Nullable<string>
  password: Nullable<string>
  privateKey: Nullable<string>
  passphrase: Nullable<string>
  bastionHost: Nullable<string>
  useAgent: boolean
}

export interface IDbConnectionServerConfig {
  client: Nullable<keyof typeof clients>,
  host?: string,
  port: Nullable<number>,
  domain: Nullable<string>,
  socketPath: Nullable<string>,
  user: Nullable<string>,
  osUser: string,
  password: Nullable<string>,
  ssh: Nullable<IDbConnectionServerSSHConfig>,
  sslCaFile: Nullable<string>,
  sslCertFile: Nullable<string>,
  sslKeyFile: Nullable<string>,
  sslRejectUnauthorized: boolean,
  ssl: boolean
  localHost?: string,
  localPort?: number,
}

export interface IDbSshTunnel {
  connection: SSHConnection,
  localHost: string,
  localPort: number,
  tunnel: {}
}

export interface IDbConnectionServer {
  db: {
    [x: string]: DBConnection
  },
  sshTunnel?: Nullable<IDbSshTunnel>,
  config: IDbConnectionServerConfig,
}

export interface IDbConnectionDatabase {
  database: string,
  connection: Nullable<DatabaseClient>,
  connecting: boolean,
}

export class DBConnection {
  constructor (private server: IDbConnectionServer, private database: IDbConnectionDatabase) {}
  supportedFeatures = supportedFeatures.bind(null, this.server, this.database)
  connect = connect.bind(null, this.server, this.database)
  disconnect = disconnect.bind(null, this.server, this.database)
  end = disconnect.bind(null, this.server, this.database)
  listTables = listTables.bind(null, this.server, this.database)
  listViews = listViews.bind(null, this.server, this.database)
  listMaterializedViews = listMaterializedViews.bind(null, this.server, this.database)
  listRoutines = listRoutines.bind(null, this.server, this.database)
  listTableColumns = listTableColumns.bind(null, this.server, this.database)
  listMaterializedViewColumns = listMaterializedViewColumns.bind(null, this.server, this.database)
  listTableTriggers = listTableTriggers.bind(null, this.server, this.database)
  listTableIndexes = listTableIndexes.bind(null, this.server, this.database)
  listSchemas = listSchemas.bind(null, this.server, this.database)
  getTableReferences = getTableReferences.bind(null, this.server, this.database)
  getPrimaryKey = getPrimaryKey.bind(null, this.server, this.database)
  getTableKeys = getTableKeys.bind(null, this.server, this.database)
  query = query.bind(null, this.server, this.database)
  executeQuery = executeQuery.bind(null, this.server, this.database)
  listDatabases = listDatabases.bind(null, this.server, this.database)
  selectTop = selectTop.bind(null, this.server, this.database)
  applyChanges = applyChanges.bind(null, this.server, this.database)
  getQuerySelectTop = getQuerySelectTop.bind(null, this.server, this.database)
  getTableCreateScript = getTableCreateScript.bind(null, this.server, this.database)
  getTableSelectScript = getTableSelectScript.bind(null, this.server, this.database)
  getTableInsertScript = getTableInsertScript.bind(null, this.server, this.database)
  getTableUpdateScript = getTableUpdateScript.bind(null, this.server, this.database)
  getTableDeleteScript = getTableDeleteScript.bind(null, this.server, this.database)
  getViewCreateScript = getViewCreateScript.bind(null, this.server, this.database)
  getRoutineCreateScript = getRoutineCreateScript.bind(null, this.server, this.database)
  truncateAllTables = truncateAllTables.bind(null, this.server, this.database)
  connectionType: Nullable<IDbClients> = null
  async currentDatabase() {
    return this.database.database
  }
}

export function createConnection(server: IDbConnectionServer, database: IDbConnectionDatabase, cryptoSecret?: string) {
  /**
   * Database public API
   */
  return new DBConnection(server, database)
}


async function connect(server: IDbConnectionServer, database: IDbConnectionDatabase) {
  /* eslint no-param-reassign: 0 */
  if (database.connecting) {
    throw new Error('There is already a connection in progress for this database. Aborting this new request.');
  }

  try {
    database.connecting = true;

    // terminate any previous lost connection for this DB
    if (database.connection) {
      database.connection.disconnect();
    }

    // reuse existing tunnel
    if (server.config.ssh && !server.sshTunnel) {
      logger().debug('creating ssh tunnel');
      server.sshTunnel = await connectTunnel(server.config);

      server.config.localHost = server.sshTunnel.localHost
      server.config.localPort = server.sshTunnel.localPort
    }

    if (server.config.client) {
      const driver = clients[server.config.client];

      const connection = await driver(server, database)
      database.connection = connection;
    }
  } catch (err) {
    logger().error('Connection error %j', err);
    disconnect(server, database);
    throw err;
  } finally {
    database.connecting = false;
  }
}


function disconnect(server: IDbConnectionServer, database: IDbConnectionDatabase): void {
  database.connecting = false;

  if (database.connection) {
    database.connection.disconnect();
    database.connection = null;
  }

  if (server.sshTunnel) {
    server.sshTunnel.connection.shutdown()
  }

  if (server.db[database.database]) {
    delete server.db[database.database];
  }
}

function supportedFeatures(server: IDbConnectionServer, database: IDbConnectionDatabase) {
  checkIsConnected(server, database)
  return database.connection?.supportedFeatures()
}

function selectTop(
  server: IDbConnectionServer,
  database: IDbConnectionDatabase,
  table: string,
  offset: number,
  limit: number,
  orderBy: OrderBy[],
  filters: TableFilter[],
  schema: string): Promise<TableResult> {
  checkIsConnected(server, database)
  if (!database.connection) throw "No database connection available, please reconnect"
  return database.connection?.selectTop(table, offset, limit, orderBy, filters, schema);
}

function listSchemas(server: IDbConnectionServer, database: IDbConnectionDatabase, filter: SchemaFilterOptions) {
  checkIsConnected(server , database);
  return database.connection?.listSchemas(database.database, filter);
}

async function listTables(server: IDbConnectionServer, database: IDbConnectionDatabase, filter: FilterOptions) {
  checkIsConnected(server , database);
  return await database.connection?.listTables(database.database, filter) || [];
}

function listViews(server: IDbConnectionServer, database: IDbConnectionDatabase, filter: FilterOptions) {
  checkIsConnected(server , database);
  return database.connection?.listViews(filter) || [];
}

function listMaterializedViews(server: IDbConnectionServer, database: IDbConnectionDatabase, filter: FilterOptions) {
  checkIsConnected(server, database)
  return database.connection?.listMaterializedViews(filter) || []
}

function listRoutines(server: IDbConnectionServer, database: IDbConnectionDatabase, filter: FilterOptions) {
  checkIsConnected(server , database);
  return database.connection?.listRoutines(filter);
}

async function listTableColumns(
  server: IDbConnectionServer,
  database: IDbConnectionDatabase,
  table?: string,
  schema?: string): Promise<TableColumn[]> {
  checkIsConnected(server , database);
  return await database.connection?.listTableColumns(database.database, table, schema) || Promise.resolve([]);
}

function listMaterializedViewColumns(
  server: IDbConnectionServer,
  database: IDbConnectionDatabase,
  table: string,
  schema?: string): Promise<TableColumn[]> {
  checkIsConnected(server , database);
  if (database.connection?.listMaterializedViewColumns) {
    return database.connection?.listMaterializedViewColumns(database.database, table, schema) || Promise.resolve([])
  } else {
    return Promise.resolve([])
  }
}

function listTableTriggers(server: IDbConnectionServer, database: IDbConnectionDatabase, table: string, schema: string) {
  checkIsConnected(server , database);
  return database.connection?.listTableTriggers(table, schema);
}

function listTableIndexes(server: IDbConnectionServer, database: IDbConnectionDatabase, table: string, schema: string) {
  checkIsConnected(server , database);
  return database.connection?.listTableIndexes(database.database, table, schema);
}

function getTableReferences(server: IDbConnectionServer, database: IDbConnectionDatabase, table: string, schema: string) {
  checkIsConnected(server , database);
  return database.connection?.getTableReferences(table, schema);
}

function getPrimaryKey(server: IDbConnectionServer, database: IDbConnectionDatabase, table: string, schema: string) {
  checkIsConnected(server, database)
  return database.connection?.getPrimaryKey(database.database, table, schema)
}

function getTableKeys(server: IDbConnectionServer, database: IDbConnectionDatabase, table: string, schema: string) {
  checkIsConnected(server , database);
  return database.connection?.getTableKeys(database.database, table, schema);
}

function query(server: IDbConnectionServer, database: IDbConnectionDatabase, queryText: string) {
  checkIsConnected(server , database);
  return database.connection?.query(queryText);
}

function applyChanges(server: IDbConnectionServer, database: IDbConnectionDatabase, changes: TableChanges) {
  checkIsConnected(server, database)
  return database.connection?.applyChanges(changes)
}

function executeQuery(server: IDbConnectionServer, database: IDbConnectionDatabase, queryText: string) {
  checkIsConnected(server , database);
  return database.connection?.executeQuery(queryText);
}


function listDatabases(server: IDbConnectionServer, database: IDbConnectionDatabase, filter: DatabaseFilterOptions) {
  checkIsConnected(server , database);
  return database.connection?.listDatabases(filter);
}


async function getQuerySelectTop(server: IDbConnectionServer, database: IDbConnectionDatabase, table: string, schema: string, limit: number) {
  checkIsConnected(server , database);
  return database.connection?.getQuerySelectTop(table, limit, schema);
}

function getTableCreateScript(server: IDbConnectionServer, database: IDbConnectionDatabase, table: string, schema: string) {
  checkIsConnected(server , database);
  return database.connection?.getTableCreateScript(table, schema);
}

async function getTableSelectScript(server: IDbConnectionServer, database: IDbConnectionDatabase, table: string, schema: string) {
  const columnNames = await getTableColumnNames(server, database, table, schema);
  const schemaSelection = resolveSchema(database, schema);
  return [
    `SELECT ${wrap(database, columnNames).join(', ')}`,
    `FROM ${schemaSelection}${wrap(database, table)};`,
  ].join(' ');
}


async function getTableInsertScript(server: IDbConnectionServer, database: IDbConnectionDatabase, table: string, schema: string) {
  const columnNames = await getTableColumnNames(server, database, table, schema);
  const schemaSelection = resolveSchema(database, schema);
  return [
    `INSERT INTO ${schemaSelection}${wrap(database, table)}`,
    `(${wrap(database, columnNames).join(', ')})\n`,
    `VALUES (${columnNames.fill('?').join(', ')});`,
  ].join(' ');
}

async function getTableUpdateScript(server: IDbConnectionServer, database: IDbConnectionDatabase, table: string, schema: string) {
  const columnNames = await getTableColumnNames(server, database, table, schema);
  const setColumnForm = wrap(database, columnNames).map((col) => `${col}=?`).join(', ');
  const schemaSelection = resolveSchema(database, schema);
  return [
    `UPDATE ${schemaSelection}${wrap(database, table)}\n`,
    `SET ${setColumnForm}\n`,
    'WHERE <condition>;',
  ].join(' ');
}

function getTableDeleteScript(server: IDbConnectionServer, database: IDbConnectionDatabase, table: string, schema: string) {
  const schemaSelection = resolveSchema(database, schema);
  return [
    `DELETE FROM ${schemaSelection}${wrap(database, table)}`,
    'WHERE <condition>;',
  ].join(' ');
}

function getViewCreateScript(server: IDbConnectionServer, database: IDbConnectionDatabase, view: string /* , schema */) {
  checkIsConnected(server , database);
  return database.connection?.getViewCreateScript(view);
}

function getRoutineCreateScript(server: IDbConnectionServer, database: IDbConnectionDatabase, routine: string, type: string, schema: string) {
  checkIsConnected(server , database);
  return database.connection?.getRoutineCreateScript(routine, type, schema);
}

function truncateAllTables(server: IDbConnectionServer, database: IDbConnectionDatabase, schema: string) {
  return database.connection?.truncateAllTables(database.database, schema);
}

async function getTableColumnNames(server: IDbConnectionServer, database: IDbConnectionDatabase, table: string, schema: string) {
  checkIsConnected(server , database);
  if (database.connection) {
    const columns = await database.connection?.listTableColumns(database.database, table, schema);
    return columns.map((column) => column.columnName);
  } else {
    return []
  }
}

function resolveSchema(database: IDbConnectionDatabase, schema: string) {
  return schema ? `${wrap(database, schema)}.` : '';
}

function wrap(database: IDbConnectionDatabase, identifier: string): string;
function wrap(database: IDbConnectionDatabase, identifier: string[]): string[];
function wrap(database: IDbConnectionDatabase, identifier: string | string[]): string | string[] {
  if (!Array.isArray(identifier)) {
    return database.connection?.wrapIdentifier(identifier) || '';
  }

  return identifier.map((item) => database.connection?.wrapIdentifier(item) || '');
}

function checkIsConnected(server: IDbConnectionServer, database: IDbConnectionDatabase) {
  if (database.connecting || !database.connection) {
    console.log(database)
    throw new Error('There is no connection available.');
  }
}<|MERGE_RESOLUTION|>--- conflicted
+++ resolved
@@ -9,163 +9,6 @@
 const DEFAULT_LIMIT = 1000;
 const limitSelect: Nullable<number> = null;
 
-<<<<<<< HEAD
-export interface TableOrView {
-  schema: string,
-  name: string,
-  entityType?: 'table' | 'view' | 'materialized-view'
-  columns?: TableColumn[]
-}
-
-export interface TableColumn {
-  columnName: string,
-  dataType: string,
-  schemaName?: string,
-  tableName?: string,
-}
-
-export interface FilterOptions {
-  schema: Nullable<string>
-  only?: string[]
-  ignore?: string[]
-  tables?: string[]
-}
-
-export interface DatabaseFilterOptions {
-  database?: string
-  only?: string[]
-  ignore?: string[]
-}
-
-export interface SchemaFilterOptions {
-  schema?: string
-  only?: string[]
-  ignore?: string[]
-}
-
-export interface OrderBy {
-  dir: 'ASC' | 'DESC',
-  field: string
-}
-
-export interface TableFilter {
-  field: string
-  type: string
-  value: string
-}
-
-export interface IDbInsertValue {
-  column: TableColumn[],
-  value: string
-}
-
-export interface IDbInsert {
-  table: string,
-  values: IDbInsertValue[],
-}
-
-export interface TableResult {
-  result: any[],
-  fields: string[]
-  totalRecords: Number
-}
-
-export interface TableChanges {
-  inserts: TableInsert[],
-  updates: TableUpdate[],
-  deletes: TableDelete[]
-}
-
-export interface TableInsert {
-  table: string
-  data: any[]
-}
-
-export interface TableUpdate {
-  table: string
-  column: string
-  pkColumn: string
-  primaryKey: any
-  schema?: string
-  columnType?: string,
-  value: any
-}
-
-export interface TableDelete {
-  table: string,
-  pkColumn: string,
-  schema?: string,
-  primaryKey: string
-}
-
-export interface TableKey {
-  toTable: string
-  toSchema: string
-  toColumn: string
-  fromTable: string
-  fromSchema: string
-  fromColumn: string
-  constraintName: string
-  onUpdate?: string
-  onDelete?: string
-}
-
-export type TableUpdateResult = any
-
-export interface RoutineParam {
-  name: string
-  type: string
-  length?: number
-}
-
-// TODO (matthew): Currently only supporting function and procedure
-export type RoutineType = 'function' | 'window' | 'aggregate' | 'procedure'
-
-export const RoutineTypeNames = {
-  'function': "Function",
-  'window': "Window Function",
-  'aggregate': "Aggregate Function",
-  'procedure': "Stored Procedure"
-}
-
-export interface Routine {
-  id: string
-  schema?: string
-  name: string
-  returnType: string
-  returnTypeLength?: number
-  routineParams?: RoutineParam[]
-  pinned?: boolean
-  type: RoutineType
-}
-
-export interface SupportedFeatures {
-  customRoutines: boolean,
-}
-
-export interface FieldDescriptor {
-  name: string
-  id: string
-  dataType?: string
-}
-
-export interface NgQueryResult {
-  fields: FieldDescriptor[]
-  rows: any[]
-  rowCount?: number
-  affectedRows?: number
-  command?: any
-}
-
-export type QueryResult = NgQueryResult[]
-
-export interface CancelableQuery {
-  execute: () => Promise<QueryResult>
-  cancel: () => Promise<void>
-}
-
-=======
->>>>>>> e50b877c
 export interface DatabaseClient {
   supportedFeatures: () => SupportedFeatures
   disconnect: () => void,

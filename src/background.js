--- conflicted
+++ resolved
@@ -43,16 +43,10 @@
 protocol.registerSchemesAsPrivileged([{scheme: 'app', privileges: { secure: true, standard: true } }])
 
 function createWindow () {
-<<<<<<< HEAD
-
-  win = new BrowserWindow({ width: 1200, height: 800, frame: false, webPreferences: {
-    nodeIntegration: true
-=======
   Menu.setApplicationMenu(null)
   // Create the browser window.
-  win = new BrowserWindow({ width: 1200, height: 800, webPreferences: {
+  win = new BrowserWindow({ width: 1200, height: 800, frame: false, webPreferences: {
     nodeIntegration: true,
->>>>>>> e357aa61
   } })
 
 
